# Copyright 2021 AIPlan4EU project
#
# Licensed under the Apache License, Version 2.0 (the "License");
# you may not use this file except in compliance with the License.
# You may obtain a copy of the License at
#
#     http://www.apache.org/licenses/LICENSE-2.0
#
# Unless required by applicable law or agreed to in writing, software
# distributed under the License is distributed on an "AS IS" BASIS,
# WITHOUT WARRANTIES OR CONDITIONS OF ANY KIND, either express or implied.
# See the License for the specific language governing permissions and
# limitations under the License.
#

from itertools import product
import unified_planning as up
import unified_planning.model.htn as htn
import unified_planning.model.walkers
import typing
from unified_planning.model import ContingentProblem
from unified_planning.environment import Environment, get_env
from unified_planning.exceptions import UPUsageError
from collections import OrderedDict
from fractions import Fraction
from typing import Dict, Union, Callable, List, cast

import pyparsing

assert (
    pyparsing.__version__ >= "3.0.0"
), f"unified_planning needs a pyparsing version >= 3. Current version detected: {pyparsing.__version__}, please update it."
from pyparsing import Word, alphanums, alphas, ZeroOrMore, OneOrMore, Keyword
from pyparsing import Suppress, Group, rest_of_line, Optional, Forward
from pyparsing import CharsNotIn, Empty
from pyparsing.results import ParseResults
from pyparsing import one_of


class CaseInsensitiveToken:
    """A case-insensitive representation of a string."""

    def __init__(self, name: Union[str, pyparsing.ParseResults]):
        if isinstance(name, pyparsing.ParseResults):
            name = name[0]
        assert isinstance(name, str)
        self._name = name
        self._canonical = name.lower()

    def __repr__(self):
        return self._name

    def __hash__(self):
        return hash(self._canonical)

    def __eq__(self, other):
        if isinstance(other, str):
            return other.lower() == self._canonical
        elif isinstance(other, CaseInsensitiveToken):
            return self._canonical == other._canonical
        else:
            return False


Object = CaseInsensitiveToken("object")
TypesMap = Dict[CaseInsensitiveToken, unified_planning.model.Type]


def nested_expr():
    """
    A hand-rolled alternative to pyparsing.nested_expr() that substantially improves its performance in our case.
    """
    cnt = Empty() + CharsNotIn("() \n\t\r")
    nested = Forward()
    nested <<= Group(Suppress("(") + ZeroOrMore(cnt | nested) + Suppress(")"))
    return nested


class PDDLGrammar:
    def __init__(self):
        name = Word(alphas, alphanums + "_" + "-")
        # Parser for types that convert the string into a token that is case-insensitive
        tpe = name.copy().add_parse_action(lambda t: CaseInsensitiveToken(t))
        variable = Suppress("?") + name

        require_def = (
            Suppress("(")
            + ":requirements"
            + OneOrMore(
                one_of(
<<<<<<< HEAD
                    ":strips :typing :negative-preconditions :disjunctive-preconditions :equality :existential-preconditions :universal-preconditions :quantified-preconditions :conditional-effects :fluents :numeric-fluents :adl :durative-actions :duration-inequalities :timed-initial-literals :action-costs :hierarchy :contingent"
=======
                    ":strips :typing :negative-preconditions :disjunctive-preconditions :equality :existential-preconditions :universal-preconditions :quantified-preconditions :conditional-effects :fluents :numeric-fluents :adl :durative-actions :duration-inequalities :timed-initial-literals :action-costs :hierarchy :method-preconditions :contingent"
>>>>>>> 6d90a62d
                )
            )
            + Suppress(")")
        )

        types_def = (
            Suppress("(")
            + ":types"
            - OneOrMore(
                Group(Group(OneOrMore(tpe)) + Optional(Suppress("-") + tpe))
            ).setResultsName("types")
            + Suppress(")")
        )

        constants_def = (
            Suppress("(")
            + ":constants"
            - ZeroOrMore(
                Group(Group(OneOrMore(name)) + Optional(Suppress("-") + tpe))
            ).setResultsName("constants")
            + Suppress(")")
        )

        predicate = (
            Suppress("(")
            + Group(
                name
                + Group(
                    ZeroOrMore(
                        Group(
                            Group(OneOrMore(variable)) + Optional(Suppress("-") + tpe)
                        )
                    )
                )
            )
            + Suppress(")")
        )

        predicates_def = (
            Suppress("(")
            + ":predicates"
            - Group(OneOrMore(predicate)).setResultsName("predicates")
            + Suppress(")")
        )

        functions_def = (
            Suppress("(")
            + ":functions"
            - Group(
                OneOrMore(predicate + Optional(Suppress("- number")))
            ).setResultsName("functions")
            + Suppress(")")
        )

        parameters = ZeroOrMore(
            Group(Group(OneOrMore(variable)) + Optional(Suppress("-") + tpe))
        ).setResultsName("params")
        action_def = Group(
            Suppress("(")
            + ":action"
            - name.setResultsName("name")
            + ":parameters"
            - Suppress("(")
            + parameters
            + Suppress(")")
<<<<<<< HEAD
            + Optional(":precondition" + nestedExpr().setResultsName("pre"))
            + Optional(":effect" + nestedExpr().setResultsName("eff"))
            + Optional(":observe" + nestedExpr().setResultsName("obs"))
=======
            + Optional(":precondition" - nested_expr().setResultsName("pre"))
            + Optional(":effect" - nested_expr().setResultsName("eff"))
            + Optional(":observe" - nested_expr().setResultsName("obs"))
>>>>>>> 6d90a62d
            + Suppress(")")
        )

        dur_action_def = Group(
            Suppress("(")
            + ":durative-action"
            - name.setResultsName("name")
            + ":parameters"
            - Suppress("(")
            + parameters
            + Suppress(")")
            + ":duration"
            - nested_expr().setResultsName("duration")
            + ":condition"
            - nested_expr().setResultsName("cond")
            + ":effect"
            - nested_expr().setResultsName("eff")
            + Suppress(")")
        )

        task_def = Group(
            Suppress("(")
            + ":task"
            - name.setResultsName("name")
            + ":parameters"
            - Suppress("(")
            + parameters
            + Suppress(")")
            + Suppress(")")
        )

        method_def = Group(
            Suppress("(")
            + ":method"
            - name.setResultsName("name")
            + ":parameters"
            - Suppress("(")
            + parameters
            + Suppress(")")
            + ":task"
            - nested_expr().setResultsName("task")
            + Optional(":precondition" - nested_expr().setResultsName("precondition"))
            + Optional(
                one_of(":ordered-subtasks :ordered-tasks")
                - nested_expr().setResultsName("ordered-subtasks")
            )
            + Optional(
                one_of(":subtasks :tasks") - nested_expr().setResultsName("subtasks")
            )
            + Optional(":ordering" - nested_expr().setResultsName("ordering"))
            + Optional(":constraints" - nested_expr().setResultsName("constraints"))
            + Suppress(")")
        )

        domain = (
            Suppress("(")
            + "define"
            + Suppress("(")
            + "domain"
            + name.setResultsName("name")
            + Suppress(")")
            + Optional(require_def).setResultsName("features")
            + Optional(types_def)
            + Optional(constants_def)
            + Optional(predicates_def)
            + Optional(functions_def)
            + Group(ZeroOrMore(task_def)).setResultsName("tasks")
            + Group(ZeroOrMore(method_def)).setResultsName("methods")
            + Group(ZeroOrMore(action_def | dur_action_def)).setResultsName("actions")
            + Suppress(")")
        )

        objects = OneOrMore(
            Group(Group(OneOrMore(name)) + Optional(Suppress("-") + tpe))
        ).setResultsName("objects")

        htn_def = Group(
            Suppress("(")
            + ":htn"
            - Optional(":parameters" - Suppress("(") + parameters + Suppress(")"))
            + Optional(
                one_of(":ordered-tasks :ordered-subtasks")
                - nested_expr().setResultsName("ordered-tasks")
            )
            + Optional(
                one_of(":tasks :subtasks") - nested_expr().setResultsName("tasks")
            )
            + Optional(":ordering" - nested_expr().setResultsName("ordering"))
            + Optional(":constraints" - nested_expr().setResultsName("constraints"))
            + Suppress(")")
        )

        metric = (Keyword("minimize") | Keyword("maximize")).setResultsName(
            "optimization"
        ) + (name | nested_expr()).setResultsName("metric")

        problem = (
            Suppress("(")
            + "define"
            + Suppress("(")
            + "problem"
            + name.setResultsName("name")
            + Suppress(")")
            + Suppress("(")
            + ":domain"
            + name
            + Suppress(")")
            + Optional(require_def)
            + Optional(Suppress("(") + ":objects" + objects + Suppress(")"))
            + Optional(htn_def.setResultsName("htn"))
            + Suppress("(")
            + ":init"
            + ZeroOrMore(nested_expr()).setResultsName("init")
            + Suppress(")")
            + Optional(
                Suppress("(")
                + ":goal"
                + nested_expr().setResultsName("goal")
                + Suppress(")")
            )
            + Optional(Suppress("(") + ":metric" + metric + Suppress(")"))
            + Suppress(")")
        )

        domain.ignore(";" + rest_of_line)
        problem.ignore(";" + rest_of_line)

        self._domain = domain
        self._problem = problem
        self._parameters = parameters

    @property
    def domain(self):
        return self._domain

    @property
    def problem(self):
        return self._problem

    @property
    def parameters(self):
        return self._parameters


class PDDLReader:
    """
    Parse a `PDDL` domain file and, optionally, a `PDDL` problem file and generate the equivalent :class:`~unified_planning.model.Problem`.
    """

    def __init__(self, env: typing.Optional[Environment] = None):
        self._env = get_env(env)
        self._em = self._env.expression_manager
        self._tm = self._env.type_manager
        self._operators: Dict[str, Callable] = {
            "and": self._em.And,
            "or": self._em.Or,
            "not": self._em.Not,
            "imply": self._em.Implies,
            ">=": self._em.GE,
            "<=": self._em.LE,
            ">": self._em.GT,
            "<": self._em.LT,
            "=": self._em.Equals,
            "+": self._em.Plus,
            "-": self._em.Minus,
            "/": self._em.Div,
            "*": self._em.Times,
        }
        grammar = PDDLGrammar()
        self._pp_domain = grammar.domain
        self._pp_problem = grammar.problem
        self._pp_parameters = grammar.parameters
        self._fve = self._env.free_vars_extractor
        self._totalcost: typing.Optional[up.model.FNode] = None

    def _parse_exp(
        self,
        problem: up.model.Problem,
        act: typing.Optional[Union[up.model.Action, htn.Method, htn.TaskNetwork]],
        types_map: TypesMap,
        var: Dict[str, up.model.Variable],
        exp: Union[ParseResults, str],
        assignments: Dict[str, "up.model.Object"] = {},
    ) -> up.model.FNode:
        stack = [(var, exp, False)]
        solved: List[up.model.FNode] = []
        while len(stack) > 0:
            var, exp, status = stack.pop()
            if status:
                if exp[0] == "-" and len(exp) == 2:  # unary minus
                    solved.append(self._em.Times(-1, solved.pop()))
                elif exp[0] in self._operators:  # n-ary operators
                    op: Callable = self._operators[exp[0]]
                    solved.append(op(*[solved.pop() for _ in exp[1:]]))
                elif exp[0] in ["exists", "forall"]:  # quantifier operators
                    q_op: Callable = (
                        self._em.Exists if exp[0] == "exists" else self._em.Forall
                    )
                    solved.append(q_op(solved.pop(), *var.values()))
                elif problem.has_fluent(exp[0]):  # fluent reference
                    f = problem.fluent(exp[0])
                    args = [solved.pop() for _ in exp[1:]]
                    solved.append(self._em.FluentExp(f, tuple(args)))
                elif exp[0] in assignments:  # quantified assignment variable
                    assert len(exp) == 1
                    solved.append(self._em.ObjectExp(assignments[exp[0]]))
                else:
                    raise up.exceptions.UPUnreachableCodeError
            else:
                if isinstance(exp, ParseResults):
                    if len(exp) == 0:  # empty precodition
                        solved.append(self._em.TRUE())
                    elif exp[0] == "-" and len(exp) == 2:  # unary minus
                        stack.append((var, exp, True))
                        stack.append((var, exp[1], False))
                    elif exp[0] in self._operators:  # n-ary operators
                        stack.append((var, exp, True))
                        for e in exp[1:]:
                            stack.append((var, e, False))
                    elif exp[0] in ["exists", "forall"]:  # quantifier operators
                        vars_string = " ".join(exp[1])
                        vars_res = self._pp_parameters.parseString(vars_string)
                        new_vars = {}
                        for g in vars_res["params"]:
                            t = types_map[g[1] if len(g) > 1 else Object]
                            for o in g[0]:
                                new_vars[o] = up.model.Variable(o, t, self._env)
                        # new_vars are the variables defined by the quantifier currently being solved
                        # all_vars are the variables defined by all the quantifiers around this expression
                        stack.append((new_vars, exp, True))
                        all_vars = var.copy()
                        all_vars.update(new_vars)
                        stack.append((all_vars, exp[2], False))
                    elif problem.has_fluent(exp[0]):  # fluent reference
                        stack.append((var, exp, True))
                        for e in exp[1:]:
                            stack.append((var, e, False))
                    elif exp[0] in assignments:  # quantified assignment variable
                        assert len(exp) == 1
                        stack.append((var, exp, True))
                    elif len(exp) == 1:  # expand an element inside brackets
                        stack.append((var, exp[0], False))
                    else:
                        raise SyntaxError(f"Not able to handle: {exp}")
                elif isinstance(exp, str):
                    if (
                        exp[0] == "?" and exp[1:] in var
                    ):  # variable in a quantifier expression
                        solved.append(self._em.VariableExp(var[exp[1:]]))
                    elif exp in assignments:  # quantified assignment variable
                        solved.append(self._em.ObjectExp(assignments[exp]))
                    elif exp[0] == "?":  # action parameter
                        assert act is not None
                        solved.append(self._em.ParameterExp(act.parameter(exp[1:])))
                    elif problem.has_fluent(exp):  # fluent
                        solved.append(self._em.FluentExp(problem.fluent(exp)))
                    elif problem.has_object(exp):  # object
                        solved.append(self._em.ObjectExp(problem.object(exp)))
                    else:  # number
                        n = Fraction(exp)
                        if n.denominator == 1:
                            solved.append(self._em.Int(n.numerator))
                        else:
                            solved.append(self._em.Real(n))
                else:
                    raise SyntaxError(f"Not able to handle: {exp}")
        assert len(solved) == 1  # sanity check
        return solved.pop()

    def _add_effect(
        self,
        problem: up.model.Problem,
        act: Union[up.model.InstantaneousAction, up.model.DurativeAction],
        types_map: TypesMap,
        universal_assignments: typing.Optional[
            Dict["up.model.Action", List[ParseResults]]
        ],
        exp: Union[ParseResults, str],
        cond: Union[up.model.FNode, bool] = True,
        timing: typing.Optional[up.model.Timing] = None,
        assignments: Dict[str, "up.model.Object"] = {},
    ):
        to_add = [(exp, cond)]
        while to_add:
            exp, cond = to_add.pop(0)
            if len(exp) == 0:
                continue  # ignore the case where the effect list is empty, e.g., `:effect ()`
            op = exp[0]
            if op == "and":
                exp = exp[1:]
                for e in exp:
                    to_add.append((e, cond))
            elif op == "when":
                cond = self._parse_exp(problem, act, types_map, {}, exp[1], assignments)
                to_add.append((exp[2], cond))
            elif op == "not":
                exp = exp[1]
                eff = (
                    self._parse_exp(problem, act, types_map, {}, exp, assignments),
                    self._em.FALSE(),
                    cond,
                )
                act.add_effect(*eff if timing is None else (timing, *eff))  # type: ignore
            elif op == "assign":
                eff = (
                    self._parse_exp(problem, act, types_map, {}, exp[1], assignments),
                    self._parse_exp(problem, act, types_map, {}, exp[2], assignments),
                    cond,
                )
                act.add_effect(*eff if timing is None else (timing, *eff))  # type: ignore
            elif op == "increase":
                eff = (
                    self._parse_exp(problem, act, types_map, {}, exp[1], assignments),
                    self._parse_exp(problem, act, types_map, {}, exp[2], assignments),
                    cond,
                )
                act.add_increase_effect(*eff if timing is None else (timing, *eff))  # type: ignore
            elif op == "decrease":
                eff = (
                    self._parse_exp(problem, act, types_map, {}, exp[1], assignments),
                    self._parse_exp(problem, act, types_map, {}, exp[2], assignments),
                    cond,
                )
                act.add_decrease_effect(*eff if timing is None else (timing, *eff))  # type: ignore
            elif op == "forall":
                assert isinstance(exp, ParseResults)
                # Get the list of universal_assignments linked to this action. If it does not exist, default it to the empty list
                assert universal_assignments is not None
                action_assignments = universal_assignments.setdefault(act, [])
                action_assignments.append(exp)
            else:
                eff = (
                    self._parse_exp(problem, act, types_map, {}, exp, assignments),
                    self._em.TRUE(),
                    cond,
                )
                act.add_effect(*eff if timing is None else (timing, *eff))  # type: ignore

    def _add_condition(
        self,
        problem: up.model.Problem,
        act: up.model.DurativeAction,
        exp: Union[ParseResults, str],
        types_map: TypesMap,
        vars: typing.Optional[Dict[str, up.model.Variable]] = None,
    ):
        to_add = [(exp, vars)]
        while to_add:
            exp, vars = to_add.pop(0)
            op = exp[0]
            if op == "and":
                for e in exp[1:]:
                    to_add.append((e, vars))
            elif op == "forall":
                vars_string = " ".join(exp[1])
                vars_res = self._pp_parameters.parseString(vars_string)
                if vars is None:
                    vars = {}
                for g in vars_res["params"]:
                    t = types_map[g[1] if len(g) > 1 else Object]
                    for o in g[0]:
                        vars[o] = up.model.Variable(o, t, self._env)
                to_add.append((exp[2], vars))
            elif len(exp) == 3 and op == "at" and exp[1] == "start":
                cond = self._parse_exp(
                    problem, act, types_map, {} if vars is None else vars, exp[2]
                )
                if vars is not None:
                    cond = self._em.Forall(cond, *vars.values())
                act.add_condition(up.model.StartTiming(), cond)
            elif len(exp) == 3 and op == "at" and exp[1] == "end":
                cond = self._parse_exp(
                    problem, act, types_map, {} if vars is None else vars, exp[2]
                )
                if vars is not None:
                    cond = self._em.Forall(cond, *vars.values())
                act.add_condition(up.model.EndTiming(), cond)
            elif len(exp) == 3 and op == "over" and exp[1] == "all":
                t_all = up.model.OpenTimeInterval(
                    up.model.StartTiming(), up.model.EndTiming()
                )
                cond = self._parse_exp(
                    problem, act, types_map, {} if vars is None else vars, exp[2]
                )
                if vars is not None:
                    cond = self._em.Forall(cond, *vars.values())
                act.add_condition(t_all, cond)
            else:
                raise SyntaxError(f"Not able to handle: {exp}")

    def _add_timed_effects(
        self,
        problem: up.model.Problem,
        act: up.model.DurativeAction,
        types_map: TypesMap,
        universal_assignments: typing.Optional[
            Dict["up.model.Action", List[ParseResults]]
        ],
        eff: ParseResults,
        assignments: Dict[str, "up.model.Object"] = {},
    ):
        to_add = [eff]
        while to_add:
            eff = to_add.pop(0)
            op = eff[0]
            if op == "and":
                for e in eff[1:]:
                    to_add.append(e)
            elif len(eff) == 3 and op == "at" and eff[1] == "start":
                self._add_effect(
                    problem,
                    act,
                    types_map,
                    universal_assignments,
                    eff[2],
                    timing=up.model.StartTiming(),
                    assignments=assignments,
                )
            elif len(eff) == 3 and op == "at" and eff[1] == "end":
                self._add_effect(
                    problem,
                    act,
                    types_map,
                    universal_assignments,
                    eff[2],
                    timing=up.model.EndTiming(),
                    assignments=assignments,
                )
            elif len(eff) == 3 and op == "forall":
                assert universal_assignments is not None
                action_assignments = universal_assignments.setdefault(act, [])
                action_assignments.append(eff)
            else:
                raise SyntaxError(f"Not able to handle: {eff}")

    def _parse_subtask(
        self,
        e,
        method: typing.Optional[Union[htn.Method, htn.TaskNetwork]],
        problem: htn.HierarchicalProblem,
        types_map: TypesMap,
    ) -> typing.Optional[htn.Subtask]:
        """Returns the Subtask corresponding to the given expression e or
        None if the expression cannot be interpreted as a subtask."""
        if len(e) == 0:
            return None

        task_name = e[0]
        if problem.has_task(task_name) or problem.has_action(task_name):
            # check the form '(task_name param1 param2...)'
            task: Union[htn.Task, up.model.Action]
            if problem.has_task(task_name):
                task = problem.get_task(task_name)
            else:
                task = problem.action(task_name)
            assert isinstance(task, htn.Task) or isinstance(task, up.model.Action)
            parameters = [
                self._parse_exp(problem, method, types_map, {}, param)
                for param in e[1:]
            ]
            return htn.Subtask(task, *parameters)
        elif len(e) == 2 and e[0] != "and":
            # check the form "(task_id (task param1 param2...))"
            task_id = e[0]
            subtask = self._parse_subtask(e[1], method, problem, types_map)
            if subtask is not None:
                # the second element of the list is a valid subtask,
                # return the subtask, with the given identifier
                return htn.Subtask(subtask.task, *subtask.parameters, ident=task_id)
            else:
                return None
        else:
            return None

    def _parse_subtasks(
        self,
        e,
        method: typing.Optional[Union[htn.Method, htn.TaskNetwork]],
        problem: htn.HierarchicalProblem,
        types_map: TypesMap,
    ) -> List[htn.Subtask]:
        """Returns the list of subtasks of the expression"""
        single_task = self._parse_subtask(e, method, problem, types_map)
        if single_task is not None:
            return [single_task]
        elif len(e) == 0:
            return []
        elif e[0] == "and":
            return [
                subtask
                for e2 in e[1:]
                for subtask in self._parse_subtasks(e2, method, problem, types_map)
            ]
        else:
            raise SyntaxError(f"Could not parse the subtasks list: {e}")

    def _check_if_object_type_is_needed(self, domain_res) -> bool:
        for p in domain_res.get("predicates", []):
            for g in p[1]:
                if len(g) <= 1 or g[1] == Object:
                    return True
        for p in domain_res.get("functions", []):
            for g in p[1]:
                if len(g) <= 1 or g[1] == Object:
                    return True
        for g in domain_res.get("constants", []):
            if len(g) <= 1 or g[1] == Object:
                return True
        for a in domain_res.get("actions", []):
            for g in a.get("params", []):
                if len(g) <= 1 or g[1] == Object:
                    return True
        for a in domain_res.get("tasks", []):
            for g in a.get("params", []):
                if len(g) <= 1 or g[1] == Object:
                    return True
        for a in domain_res.get("methods", []):
            for g in a.get("params", []):
                if len(g) <= 1 or g[1] == Object:
                    return True
        return False

    def _durative_action_has_cost(self, dur_act: up.model.DurativeAction):
        if self._totalcost in self._fve.get(
            dur_act.duration.lower
        ) or self._totalcost in self._fve.get(dur_act.duration.upper):
            return False
        for _, cl in dur_act.conditions.items():
            for c in cl:
                if self._totalcost in self._fve.get(c):
                    return False
        for _, el in dur_act.effects.items():
            for e in el:
                if (
                    self._totalcost in self._fve.get(e.fluent)
                    or self._totalcost in self._fve.get(e.value)
                    or self._totalcost in self._fve.get(e.condition)
                ):
                    return False
        return True

    def _instantaneous_action_has_cost(self, act: up.model.InstantaneousAction):
        for c in act.preconditions:
            if self._totalcost in self._fve.get(c):
                return False
        for e in act.effects:
            if self._totalcost in self._fve.get(
                e.value
            ) or self._totalcost in self._fve.get(e.condition):
                return False
            if e.fluent == self._totalcost:
                if (
                    not e.is_increase()
                    or not e.condition.is_true()
                    or not (e.value.is_int_constant() or e.value.is_real_constant())
                ):
                    return False
        return True

    def _problem_has_actions_cost(self, problem: up.model.Problem):
        if (
            self._totalcost is None
            or not problem.initial_value(self._totalcost).constant_value() == 0
        ):
            return False
        for _, el in problem.timed_effects.items():
            for e in el:
                if (
                    self._totalcost in self._fve.get(e.fluent)
                    or self._totalcost in self._fve.get(e.value)
                    or self._totalcost in self._fve.get(e.condition)
                ):
                    return False
        for c in problem.goals:
            if self._totalcost in self._fve.get(c):
                return False
        return True

    def _parse_problem(
        self, domain_res: ParseResults, problem_res: typing.Optional[ParseResults]
    ) -> "up.model.Problem":
        problem: up.model.Problem
        if ":hierarchy" in set(domain_res.get("features", [])):
            problem = htn.HierarchicalProblem(
                domain_res["name"],
                self._env,
                initial_defaults={self._tm.BoolType(): self._em.FALSE()},
            )
        elif ":contingent" in set(domain_res.get("features", [])):
            problem = up.model.ContingentProblem(
                domain_res["name"],
                self._env,
                initial_defaults={self._tm.BoolType(): self._em.FALSE()},
            )
        else:
            problem = up.model.Problem(
                domain_res["name"],
                self._env,
                initial_defaults={self._tm.BoolType(): self._em.FALSE()},
            )

        types_map: TypesMap = {}
        object_type_needed: bool = self._check_if_object_type_is_needed(domain_res)
        obj_type = None
        if object_type_needed:
            obj_type = self._env.type_manager.UserType("object", None)
            types_map["object"] = obj_type

        universal_assignments: Dict["up.model.Action", List[ParseResults]] = {}
<<<<<<< HEAD
        for types_list in domain_res.get("types", []):
            # types_list is a List of 1 or 2 elements, where the first one
            # is a List of types, and the second one can be their father,
            # if they have one.
            father: typing.Optional["up.model.Type"] = obj_type
            if len(types_list) == 2:  # the types have a father
                if types_list[1] == "object" and not object_type_needed:
                    father = None
                else:
                    father = types_map[types_list[1]]
            else:
                assert (
                    len(types_list) == 1
                ), "Malformed list of types, I was expecting either 1 or 2 elements"  # sanity check
            for type_name in types_list[0]:
                types_map[type_name] = self._env.type_manager.UserType(
                    type_name, father
                )
=======

        # extract all type declarations into a dictionary
        type_declarations: Dict[
            CaseInsensitiveToken, typing.Optional[CaseInsensitiveToken]
        ] = {}
        for type_line in domain_res.get("types", []):
            father_name = (
                None if len(type_line) <= 1 else CaseInsensitiveToken(str(type_line[1]))
            )
            if father_name is None and object_type_needed:
                father_name = Object
            for declared_type in type_line[0]:
                declared_type = CaseInsensitiveToken(str(declared_type))
                if declared_type in type_declarations:
                    raise SyntaxError(
                        f"Type {declared_type} is declared more than once"
                    )
                type_declarations[declared_type] = father_name

        # Processes a type and adds it to the `types_map`.
        # If the father was not previously declared, it will be recursively declared as well.
        def declare_type(
            type: CaseInsensitiveToken,
            father_name: typing.Optional[CaseInsensitiveToken],
        ):
            if type in types_map:
                # type was already processed which might happen if it already appeared as the parent of another type
                return
            father: typing.Optional["up.model.Type"]
            if father_name is None:
                father = None
            elif father_name in types_map:
                father = types_map[father_name]
            elif father_name in type_declarations:
                # father exists but was not processed yet. Force processing immediately
                declare_type(father_name, type_declarations[father_name])
                father = types_map[father_name]
            elif father_name == Object and not object_type_needed:
                father = None
            else:  # not "object" and not explicitly declared
                father = self._env.type_manager.UserType(str(father_name), None)
                types_map[father_name] = father
            # we identified the father, add the type to our map
            # note that the type_map allows retrieving the `Type` object in a case-insensitive way
            types_map[type] = self._env.type_manager.UserType(str(type), father)
            # Force declaration of the type in the `Problem`, even if it is not explicitly used yet
            problem._add_user_type(types_map[type])

        # declare all types
        for type, father_name in type_declarations.items():
            declare_type(type, father_name)

        if object_type_needed and Object not in types_map:
            # The object type is needed, but has not been defined explicitly. We manually define it
            types_map[Object] = self._env.type_manager.UserType("object", None)
>>>>>>> 6d90a62d

        has_actions_cost = False

        for p in domain_res.get("predicates", []):
            n = p[0]
            params = OrderedDict()
            for g in p[1]:
                param_type = types_map[g[1] if len(g) > 1 else Object]
                for param_name in g[0]:
                    params[param_name] = param_type
            f = up.model.Fluent(n, self._tm.BoolType(), params, self._env)
            problem.add_fluent(f)

        for p in domain_res.get("functions", []):
            n = p[0]
            params = OrderedDict()
            for g in p[1]:
                param_type = types_map[g[1] if len(g) > 1 else Object]
                for param_name in g[0]:
                    params[param_name] = param_type
            f = up.model.Fluent(n, self._tm.RealType(), params, self._env)
            if n == "total-cost":
                has_actions_cost = True
                self._totalcost = cast(up.model.FNode, self._em.FluentExp(f))
            problem.add_fluent(f)

        for g in domain_res.get("constants", []):
            t = types_map[g[1] if len(g) > 1 else Object]
            for o in g[0]:
                problem.add_object(up.model.Object(o, t, problem.env))

        for task in domain_res.get("tasks", []):
            assert isinstance(problem, htn.HierarchicalProblem)
            name = task["name"]
            task_params = OrderedDict()
            for g in task.get("params", []):
                t = types_map[g[1] if len(g) > 1 else Object]
                for p in g[0]:
                    task_params[p] = t
            task = htn.Task(name, task_params)
            problem.add_task(task)

        for a in domain_res.get("actions", []):
            n = a["name"]
            a_params = OrderedDict()
            for g in a.get("params", []):
                t = types_map[g[1] if len(g) > 1 else Object]
                for p in g[0]:
                    a_params[p] = t
            if "duration" in a:
                dur_act = up.model.DurativeAction(n, a_params, self._env)
                dur = a["duration"][0]
                if dur[0] == "=":
                    dur.pop(0)
                    dur.pop(0)
                    dur_act.set_fixed_duration(
                        self._parse_exp(problem, dur_act, types_map, {}, dur)
                    )
                elif dur[0] == "and":
                    upper = None
                    lower = None
                    for j in range(1, len(dur)):
                        if dur[j][0] == ">=" and lower is None:
                            dur[j].pop(0)
                            dur[j].pop(0)
                            lower = self._parse_exp(
                                problem, dur_act, types_map, {}, dur[j]
                            )
                        elif dur[j][0] == "<=" and upper is None:
                            dur[j].pop(0)
                            dur[j].pop(0)
                            upper = self._parse_exp(
                                problem, dur_act, types_map, {}, dur[j]
                            )
                        else:
                            raise SyntaxError(
                                f"Not able to handle duration constraint of action {n}"
                            )
                    if lower is None or upper is None:
                        raise SyntaxError(
                            f"Not able to handle duration constraint of action {n}"
                        )
                    d = up.model.ClosedDurationInterval(lower, upper)
                    dur_act.set_duration_constraint(d)
                else:
                    raise SyntaxError(
                        f"Not able to handle duration constraint of action {n}"
                    )
                cond = a["cond"][0]
                self._add_condition(problem, dur_act, cond, types_map)
                eff = a["eff"][0]
                self._add_timed_effects(
                    problem, dur_act, types_map, universal_assignments, eff
                )
                problem.add_action(dur_act)
                has_actions_cost = has_actions_cost and self._durative_action_has_cost(
                    dur_act
                )
            else:
                act: typing.Optional[
                    Union[up.model.SensingAction, up.model.InstantaneousAction]
                ] = None
                if "obs" in a:
                    act = up.model.SensingAction(n, a_params, self._env)
<<<<<<< HEAD
                    if a["obs"][0][0] == "and":
                        for o in a["obs"][0][1:]:
=======
                    obs_fluent = a["obs"][0]
                    if obs_fluent[0] == "and":  # more than 1 fluent
                        for o in obs_fluent[1:]:
>>>>>>> 6d90a62d
                            act.add_observed_fluent(
                                self._parse_exp(problem, act, types_map, {}, o)
                            )
                    else:
                        act.add_observed_fluent(
<<<<<<< HEAD
                            self._parse_exp(problem, act, types_map, {}, a["obs"][0])
=======
                            self._parse_exp(problem, act, types_map, {}, obs_fluent)
>>>>>>> 6d90a62d
                        )
                else:
                    act = up.model.InstantaneousAction(n, a_params, self._env)
                if "pre" in a:
                    act.add_precondition(
                        self._parse_exp(problem, act, types_map, {}, a["pre"][0])
                    )
                if "eff" in a:
                    self._add_effect(
                        problem, act, types_map, universal_assignments, a["eff"][0]
                    )
                problem.add_action(act)
                has_actions_cost = (
                    has_actions_cost and self._instantaneous_action_has_cost(act)
                )

        for m in domain_res.get("methods", []):
            assert isinstance(problem, htn.HierarchicalProblem)
            name = m["name"]
            method_params = OrderedDict()
            for g in m.get("params", []):
                t = types_map[g[1] if len(g) > 1 else Object]
                for p in g[0]:
                    method_params[p] = t

            method = htn.Method(name, method_params)
            achieved_task = m["task"][
                0
            ]  # a list of the form ["go", "?robot", "?target"]
            for pname in achieved_task[1:]:
                if pname[0] != "?":
                    raise SyntaxError(
                        f"All arguments of the task should be parameters: {achieved_task}"
                    )
            achieved_task_params = [
                method.parameter(pname[1:]) for pname in achieved_task[1:]
            ]
            method.set_task(problem.get_task(achieved_task[0]), *achieved_task_params)
            for ord_subs in m.get("ordered-subtasks", []):
                ord_subs = self._parse_subtasks(ord_subs, method, problem, types_map)
                for s in ord_subs:
                    method.add_subtask(s)
                method.set_ordered(*ord_subs)
            for subs in m.get("subtasks", []):
                subs = self._parse_subtasks(subs, method, problem, types_map)
                for s in subs:
                    method.add_subtask(s)
            orderings_queue = list(m.get("ordering", []))
            while not len(orderings_queue) == 0:
                ordering = orderings_queue.pop(0)
                if len(ordering) == 0:
                    pass
                elif ordering[0] == "and":
                    # add the rest of the expression to the queue
                    orderings_queue += ordering[1:]
                elif ordering[0] == "<":
                    if len(ordering) != 3:
                        raise SyntaxError(
                            f"Wrong number of parameters in ordering relation: {ordering}"
                        )
                    left = method.get_subtask(ordering[1])
                    right = method.get_subtask(ordering[2])
                    method.set_strictly_before(left, right)
                else:
                    raise SyntaxError(
                        f"Invalid expression in ordering, expected 'and' or '<' but got '{ordering[0]}"
                    )
            for precondition in m.get("precondition", []):
                method.add_precondition(
                    self._parse_exp(problem, method, types_map, {}, precondition)
                )
            problem.add_method(method)

        if problem_res is not None:
            problem.name = problem_res["name"]

            for g in problem_res.get("objects", []):
                t = types_map[g[1] if len(g) > 1 else Object]
                for o in g[0]:
                    problem.add_object(up.model.Object(o, t, problem.env))

            for action, eff_list in universal_assignments.items():
                for eff in eff_list:
                    # Parse the variable definition part and create 2 lists, the first one with the variable names,
                    # the second one with the variable types.
                    vars_string = " ".join(eff[1])
                    vars_res = self._pp_parameters.parseString(vars_string)
                    var_names: List[str] = []
                    var_types: List["up.model.Type"] = []
                    for g in vars_res["params"]:
                        t = types_map[g[1] if len(g) > 1 else Object]
                        for o in g[0]:
                            var_names.append(f"?{o}")
                            var_types.append(t)
                    # for each variable type, get all the objects of that type and calculate the cartesian
                    # product between all the given objects and iterate over them, changing the variable assignments
                    # in the added effect
                    for objects in product(*(problem.objects(t) for t in var_types)):
                        assert len(var_names) == len(objects)
                        assignments = {
                            name: obj for name, obj in zip(var_names, objects)
                        }
                        if isinstance(action, up.model.InstantaneousAction):
                            self._add_effect(
                                problem,
                                action,
                                types_map,
                                None,
                                eff[2],
                                assignments=assignments,
                            )
                        elif isinstance(action, up.model.DurativeAction):
                            self._add_timed_effects(
                                problem,
                                action,
                                types_map,
                                None,
                                eff[2],
                                assignments=assignments,
                            )
                        else:
                            raise NotImplementedError

            tasknet = problem_res.get("htn", None)
            if tasknet is not None:
                assert isinstance(problem, htn.HierarchicalProblem)

                for tn_variables in tasknet.get("params", []):
                    tn_var_type = types_map[
                        tn_variables[1] if len(tn_variables) > 1 else Object
                    ]
                    for tn_var_name in tn_variables[0]:
                        problem.task_network.add_variable(tn_var_name, tn_var_type)

                for subtasks_expr in tasknet.get("tasks", []):
                    subtasks = self._parse_subtasks(
                        subtasks_expr, problem.task_network, problem, types_map
                    )
                    for task in subtasks:
                        problem.task_network.add_subtask(task)
                for subtasks_expr in tasknet.get("ordered-tasks", []):
                    subtasks = self._parse_subtasks(
                        subtasks_expr, problem.task_network, problem, types_map
                    )
                    prev = None
                    for task in subtasks:
                        cur = problem.task_network.add_subtask(task)
                        if prev is not None:
                            problem.task_network.set_strictly_before(prev, cur)
                        prev = cur

                orderings_queue = list(tasknet.get("ordering", []))
                while not len(orderings_queue) == 0:
                    ordering = orderings_queue.pop(0)
                    if len(ordering) == 0:
                        pass
                    elif ordering[0] == "and":
                        # add the rest of the expression to the queue
                        orderings_queue += ordering[1:]
                    elif ordering[0] == "<":
                        if len(ordering) != 3:
                            raise SyntaxError(
                                f"Wrong number of parameters in ordering relation: {ordering}"
                            )
                        left = problem.task_network.get_subtask(ordering[1])
                        right = problem.task_network.get_subtask(ordering[2])
                        problem.task_network.set_strictly_before(left, right)
                    else:
                        raise SyntaxError(
                            f"Invalid expression in ordering, expected 'and' or '<' but got '{ordering[0]}"
                        )

                for constraint in tasknet.get("constraints", []):
                    problem.task_network.add_constraint(
                        self._parse_exp(
                            problem, problem.task_network, types_map, {}, constraint
                        )
                    )

<<<<<<< HEAD
            init_lst = problem_res.get("init", [])
            if len(init_lst) == 1 and init_lst[0][0] == "and":
                init_lst = init_lst[0][1:]
            for i in init_lst:
                if i[0] == "=":
=======
            init_list = problem_res.get("init", [])
            if len(init_list) == 1 and init_list[0][0] == "and":
                init_list = init_list[0][1:]
            for i in init_list:
                operator = i[0]
                if operator == "=":
>>>>>>> 6d90a62d
                    problem.set_initial_value(
                        self._parse_exp(problem, None, types_map, {}, i[1]),
                        self._parse_exp(problem, None, types_map, {}, i[2]),
                    )
                elif (
                    len(i) == 3
                    and operator == "at"
                    and i[1].replace(".", "", 1).isdigit()
                ):
                    ti = up.model.StartTiming(Fraction(i[1]))
                    va = self._parse_exp(problem, None, types_map, {}, i[2])
                    if va.is_fluent_exp():
                        problem.add_timed_effect(ti, va, self._em.TRUE())
                    elif va.is_not():
                        problem.add_timed_effect(ti, va.arg(0), self._em.FALSE())
                    elif va.is_equals():
                        problem.add_timed_effect(ti, va.arg(0), va.arg(1))
                    else:
                        raise SyntaxError(f"Not able to handle this TIL {i}")
<<<<<<< HEAD
                elif i[0] == "oneof":
=======
                elif operator == "oneof":
>>>>>>> 6d90a62d
                    assert isinstance(problem, ContingentProblem)
                    fluents = [
                        self._parse_exp(problem, None, types_map, {}, x) for x in i[1:]
                    ]
                    problem.add_oneof_initial_constraint(fluents)
<<<<<<< HEAD
                elif i[0] == "or":
=======
                elif operator == "or":
>>>>>>> 6d90a62d
                    assert isinstance(problem, ContingentProblem)
                    fluents = [
                        self._parse_exp(problem, None, types_map, {}, x) for x in i[1:]
                    ]
                    problem.add_or_initial_constraint(fluents)
<<<<<<< HEAD
                elif i[0] == "unknown":
=======
                elif operator == "unknown":
>>>>>>> 6d90a62d
                    assert isinstance(problem, ContingentProblem)
                    if len(i) != 2:
                        raise SyntaxError(
                            "`unknown` constraint requires exactly one argument."
                        )
                    arg = self._parse_exp(problem, None, types_map, {}, i[1])
                    problem.add_unknown_initial_constraint(arg)
                else:
                    problem.set_initial_value(
                        self._parse_exp(problem, None, types_map, {}, i),
                        self._em.TRUE(),
                    )

            if "goal" in problem_res:
                problem.add_goal(
                    self._parse_exp(
                        problem, None, types_map, {}, problem_res["goal"][0]
                    )
                )
            elif not isinstance(problem, htn.HierarchicalProblem):
                raise SyntaxError("Missing goal section in problem file.")

            has_actions_cost = has_actions_cost and self._problem_has_actions_cost(
                problem
            )

            optimization = problem_res.get("optimization", None)
            metric = problem_res.get("metric", None)

            if metric is not None:
                if (
                    optimization == "minimize"
                    and len(metric) == 1
                    and metric[0] == "total-time"
                ):
                    problem.add_quality_metric(up.model.metrics.MinimizeMakespan())
                else:
                    metric_exp = self._parse_exp(problem, None, types_map, {}, metric)
                    if (
                        has_actions_cost
                        and optimization == "minimize"
                        and metric_exp == self._totalcost
                    ):
                        costs = {}
                        problem._fluents.remove(self._totalcost.fluent())
                        problem._initial_value.pop(self._totalcost)
                        use_plan_length = all(False for _ in problem.durative_actions)
                        for a in problem.instantaneous_actions:
                            cost = None
                            for e in a.effects:
                                if e.fluent == self._totalcost:
                                    cost = e
                                    break
                            if cost is not None:
                                costs[a] = cost.value
                                a._effects.remove(cost)
                                if cost.value != 1:
                                    use_plan_length = False
                            else:
                                use_plan_length = False
                        if use_plan_length:
                            problem.add_quality_metric(
                                up.model.metrics.MinimizeSequentialPlanLength()
                            )
                        else:
                            problem.add_quality_metric(
                                up.model.metrics.MinimizeActionCosts(
                                    costs, self._em.Int(0)
                                )
                            )
                    else:
                        if optimization == "minimize":
                            problem.add_quality_metric(
                                up.model.metrics.MinimizeExpressionOnFinalState(
                                    metric_exp
                                )
                            )
                        elif optimization == "maximize":
                            problem.add_quality_metric(
                                up.model.metrics.MaximizeExpressionOnFinalState(
                                    metric_exp
                                )
                            )
        else:
            if len(universal_assignments) != 0:
                raise UPUsageError(
                    "The domain has quantified assignments. In the unified_planning library this is compatible only if the problem is given and not only the domain."
                )
        return problem

    def parse_problem(
        self, domain_filename: str, problem_filename: typing.Optional[str] = None
    ) -> "up.model.Problem":
        """
        Takes in input a filename containing the `PDDL` domain and optionally a filename
        containing the `PDDL` problem and returns the parsed `Problem`.

        Note that if the `problem_filename` is `None`, an incomplete `Problem` will be returned.

        :param domain_filename: The path to the file containing the `PDDL` domain.
        :param problem_filename: Optionally the path to the file containing the `PDDL` problem.
        :return: The `Problem` parsed from the given pddl domain + problem.
        """
        domain_res = self._pp_domain.parse_file(domain_filename, parse_all=True)

        problem_res = None
        if problem_filename is not None:
            problem_res = self._pp_problem.parse_file(problem_filename, parse_all=True)

        return self._parse_problem(domain_res, problem_res)

    def parse_problem_string(
        self, domain_str: str, problem_str: typing.Optional[str] = None
    ) -> "up.model.Problem":
        """
        Takes in input a str representing the `PDDL` domain and optionally a str
        representing the `PDDL` problem and returns the parsed `Problem`.

        Note that if the `problem_str` is `None`, an incomplete `Problem` will be returned.

        :param domain_filename: The string representing the `PDDL` domain.
        :param problem_filename: Optionally the string representing the `PDDL` problem.
        :return: The `Problem` parsed from the given pddl domain + problem.
        """
        domain_res = self._pp_domain.parse_string(domain_str, parse_all=True)
        if problem_str is not None:
            problem_res = self._pp_problem.parse_string(problem_str, parse_all=True)
        else:
            problem_res = None

        return self._parse_problem(domain_res, problem_res)<|MERGE_RESOLUTION|>--- conflicted
+++ resolved
@@ -88,11 +88,7 @@
             + ":requirements"
             + OneOrMore(
                 one_of(
-<<<<<<< HEAD
-                    ":strips :typing :negative-preconditions :disjunctive-preconditions :equality :existential-preconditions :universal-preconditions :quantified-preconditions :conditional-effects :fluents :numeric-fluents :adl :durative-actions :duration-inequalities :timed-initial-literals :action-costs :hierarchy :contingent"
-=======
                     ":strips :typing :negative-preconditions :disjunctive-preconditions :equality :existential-preconditions :universal-preconditions :quantified-preconditions :conditional-effects :fluents :numeric-fluents :adl :durative-actions :duration-inequalities :timed-initial-literals :action-costs :hierarchy :method-preconditions :contingent"
->>>>>>> 6d90a62d
                 )
             )
             + Suppress(")")
@@ -158,15 +154,9 @@
             - Suppress("(")
             + parameters
             + Suppress(")")
-<<<<<<< HEAD
-            + Optional(":precondition" + nestedExpr().setResultsName("pre"))
-            + Optional(":effect" + nestedExpr().setResultsName("eff"))
-            + Optional(":observe" + nestedExpr().setResultsName("obs"))
-=======
             + Optional(":precondition" - nested_expr().setResultsName("pre"))
             + Optional(":effect" - nested_expr().setResultsName("eff"))
             + Optional(":observe" - nested_expr().setResultsName("obs"))
->>>>>>> 6d90a62d
             + Suppress(")")
         )
 
@@ -770,32 +760,7 @@
 
         types_map: TypesMap = {}
         object_type_needed: bool = self._check_if_object_type_is_needed(domain_res)
-        obj_type = None
-        if object_type_needed:
-            obj_type = self._env.type_manager.UserType("object", None)
-            types_map["object"] = obj_type
-
         universal_assignments: Dict["up.model.Action", List[ParseResults]] = {}
-<<<<<<< HEAD
-        for types_list in domain_res.get("types", []):
-            # types_list is a List of 1 or 2 elements, where the first one
-            # is a List of types, and the second one can be their father,
-            # if they have one.
-            father: typing.Optional["up.model.Type"] = obj_type
-            if len(types_list) == 2:  # the types have a father
-                if types_list[1] == "object" and not object_type_needed:
-                    father = None
-                else:
-                    father = types_map[types_list[1]]
-            else:
-                assert (
-                    len(types_list) == 1
-                ), "Malformed list of types, I was expecting either 1 or 2 elements"  # sanity check
-            for type_name in types_list[0]:
-                types_map[type_name] = self._env.type_manager.UserType(
-                    type_name, father
-                )
-=======
 
         # extract all type declarations into a dictionary
         type_declarations: Dict[
@@ -851,7 +816,6 @@
         if object_type_needed and Object not in types_map:
             # The object type is needed, but has not been defined explicitly. We manually define it
             types_map[Object] = self._env.type_manager.UserType("object", None)
->>>>>>> 6d90a62d
 
         has_actions_cost = False
 
@@ -956,24 +920,15 @@
                 ] = None
                 if "obs" in a:
                     act = up.model.SensingAction(n, a_params, self._env)
-<<<<<<< HEAD
-                    if a["obs"][0][0] == "and":
-                        for o in a["obs"][0][1:]:
-=======
                     obs_fluent = a["obs"][0]
                     if obs_fluent[0] == "and":  # more than 1 fluent
                         for o in obs_fluent[1:]:
->>>>>>> 6d90a62d
                             act.add_observed_fluent(
                                 self._parse_exp(problem, act, types_map, {}, o)
                             )
                     else:
                         act.add_observed_fluent(
-<<<<<<< HEAD
-                            self._parse_exp(problem, act, types_map, {}, a["obs"][0])
-=======
                             self._parse_exp(problem, act, types_map, {}, obs_fluent)
->>>>>>> 6d90a62d
                         )
                 else:
                     act = up.model.InstantaneousAction(n, a_params, self._env)
@@ -1153,20 +1108,12 @@
                         )
                     )
 
-<<<<<<< HEAD
-            init_lst = problem_res.get("init", [])
-            if len(init_lst) == 1 and init_lst[0][0] == "and":
-                init_lst = init_lst[0][1:]
-            for i in init_lst:
-                if i[0] == "=":
-=======
             init_list = problem_res.get("init", [])
             if len(init_list) == 1 and init_list[0][0] == "and":
                 init_list = init_list[0][1:]
             for i in init_list:
                 operator = i[0]
                 if operator == "=":
->>>>>>> 6d90a62d
                     problem.set_initial_value(
                         self._parse_exp(problem, None, types_map, {}, i[1]),
                         self._parse_exp(problem, None, types_map, {}, i[2]),
@@ -1186,31 +1133,19 @@
                         problem.add_timed_effect(ti, va.arg(0), va.arg(1))
                     else:
                         raise SyntaxError(f"Not able to handle this TIL {i}")
-<<<<<<< HEAD
-                elif i[0] == "oneof":
-=======
                 elif operator == "oneof":
->>>>>>> 6d90a62d
                     assert isinstance(problem, ContingentProblem)
                     fluents = [
                         self._parse_exp(problem, None, types_map, {}, x) for x in i[1:]
                     ]
                     problem.add_oneof_initial_constraint(fluents)
-<<<<<<< HEAD
-                elif i[0] == "or":
-=======
                 elif operator == "or":
->>>>>>> 6d90a62d
                     assert isinstance(problem, ContingentProblem)
                     fluents = [
                         self._parse_exp(problem, None, types_map, {}, x) for x in i[1:]
                     ]
                     problem.add_or_initial_constraint(fluents)
-<<<<<<< HEAD
-                elif i[0] == "unknown":
-=======
                 elif operator == "unknown":
->>>>>>> 6d90a62d
                     assert isinstance(problem, ContingentProblem)
                     if len(i) != 2:
                         raise SyntaxError(
