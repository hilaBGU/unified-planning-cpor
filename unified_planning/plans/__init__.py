# Copyright 2021 AIPlan4EU project
#
# Licensed under the Apache License, Version 2.0 (the "License");
# you may not use this file except in compliance with the License.
# You may obtain a copy of the License at
#
#     http://www.apache.org/licenses/LICENSE-2.0
#
# Unless required by applicable law or agreed to in writing, software
# distributed under the License is distributed on an "AS IS" BASIS,
# WITHOUT WARRANTIES OR CONDITIONS OF ANY KIND, either express or implied.
# See the License for the specific language governing permissions and
# limitations under the License.
#

from unified_planning.plans.plan import Plan, ActionInstance, PlanKind
from unified_planning.plans.sequential_plan import SequentialPlan
from unified_planning.plans.time_triggered_plan import TimeTriggeredPlan
from unified_planning.plans.partial_order_plan import PartialOrderPlan
<<<<<<< HEAD
from unified_planning.plans.contingent_plan import ContingentPlan, ContingentPlanNode
=======
from unified_planning.plans.contingent_plan import ContingentPlan
>>>>>>> 6d90a62d

__all__ = [
    "Plan",
    "PlanKind",
    "ActionInstance",
    "SequentialPlan",
    "TimeTriggeredPlan",
    "PartialOrderPlan",
    "ContingentPlan",
<<<<<<< HEAD
    "ContingentPlanNode",
=======
>>>>>>> 6d90a62d
]<|MERGE_RESOLUTION|>--- conflicted
+++ resolved
@@ -17,11 +17,7 @@
 from unified_planning.plans.sequential_plan import SequentialPlan
 from unified_planning.plans.time_triggered_plan import TimeTriggeredPlan
 from unified_planning.plans.partial_order_plan import PartialOrderPlan
-<<<<<<< HEAD
-from unified_planning.plans.contingent_plan import ContingentPlan, ContingentPlanNode
-=======
 from unified_planning.plans.contingent_plan import ContingentPlan
->>>>>>> 6d90a62d
 
 __all__ = [
     "Plan",
@@ -31,8 +27,4 @@
     "TimeTriggeredPlan",
     "PartialOrderPlan",
     "ContingentPlan",
-<<<<<<< HEAD
-    "ContingentPlanNode",
-=======
->>>>>>> 6d90a62d
 ]