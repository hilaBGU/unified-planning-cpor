# Copyright 2021 AIPlan4EU project
#
# Licensed under the Apache License, Version 2.0 (the "License");
# you may not use this file except in compliance with the License.
# You may obtain a copy of the License at
#
#     http://www.apache.org/licenses/LICENSE-2.0
#
# Unless required by applicable law or agreed to in writing, software
# distributed under the License is distributed on an "AS IS" BASIS,
# WITHOUT WARRANTIES OR CONDITIONS OF ANY KIND, either express or implied.
# See the License for the specific language governing permissions and
# limitations under the License.
#

import unified_planning as up
import unified_planning.model.htn as htn
import unified_planning.model.walkers
import pyparsing
import typing
from unified_planning.environment import Environment, get_env
from unified_planning.model import FNode
from collections import OrderedDict
from fractions import Fraction
from typing import Dict, Union, Callable, List, cast
from pyparsing import Word, alphanums, alphas, ZeroOrMore, OneOrMore, Keyword
from pyparsing import Optional, Suppress, nestedExpr, Group, restOfLine

if pyparsing.__version__ < "3.0.0":
    from pyparsing import oneOf as one_of
    from pyparsing import ParseResults
else:
    from pyparsing.results import ParseResults
    from pyparsing import one_of


class PDDLGrammar:
    def __init__(self):
<<<<<<< HEAD
        name = Word(alphas, alphanums+'_'+'-')
        variable = Suppress('?') + name

        require_def = Suppress('(') + ':requirements' + \
            OneOrMore(one_of(':strips :typing :negative-preconditions :disjunctive-preconditions :equality :existential-preconditions :universal-preconditions :quantified-preconditions :conditional-effects :fluents :numeric-fluents :adl :durative-actions :duration-inequalities :timed-initial-literals :action-costs :hierarchy :constraints :preferences')) \
            + Suppress(')')

        types_def = Suppress('(') + ':types' + \
            OneOrMore(Group(Group(OneOrMore(name)) + \
                            Optional(Suppress('-') + name))).setResultsName('types') \
                            + Suppress(')')

        constants_def = Suppress('(') + ':constants' + \
            OneOrMore(Group(Group(OneOrMore(name)) + \
                            Optional(Suppress('-') + name))).setResultsName('constants') \
                            + Suppress(')')

        predicate = Suppress('(') + \
            Group(name + Group(ZeroOrMore(Group(Group(OneOrMore(variable)) + \
                                                Optional(Suppress('-') + name))))) \
                                                + Suppress(')')

        predicates_def = Suppress('(') + ':predicates' + \
            Group(OneOrMore(predicate)).setResultsName('predicates') \
            + Suppress(')')

        functions_def = Suppress('(') + ':functions' + \
            Group(OneOrMore(predicate)).setResultsName('functions') \
            + Suppress(')')

        parameters = ZeroOrMore(Group(Group(OneOrMore(variable)) \
                                     + Optional(Suppress('-') + name))).setResultsName('params')
        action_def = Group(Suppress('(') + ':action' + name.setResultsName('name') \
                           + ':parameters' + Suppress('(') + parameters + Suppress(')') \
                           + Optional(':precondition' + nestedExpr().setResultsName('pre')) \
                           + Optional(':effect' + nestedExpr().setResultsName('eff')) \
                           + Suppress(')'))

        dur_action_def = Group(Suppress('(') + ':durative-action' + name.setResultsName('name') \
                               + ':parameters' + Suppress('(') + parameters + Suppress(')') \
                               + ':duration' + nestedExpr().setResultsName('duration') \
                               + ':condition' + nestedExpr().setResultsName('cond') \
                               + ':effect' + nestedExpr().setResultsName('eff') \
                               + Suppress(')'))

        task_def = Group(Suppress('(') + ':task' + name.setResultsName('name')
                         + ':parameters' + Suppress('(') + parameters + Suppress(')')
                         + Suppress(')'))

        method_def = Group(Suppress('(') + ':method' + name.setResultsName('name') \
                           + ':parameters' + Suppress('(') + parameters + Suppress(')') \
                           + ':task' + nestedExpr().setResultsName('task') \
                           + Optional(':ordered-subtasks' + nestedExpr().setResultsName('ordered-subtasks')) \
                           + Optional(':subtasks' + nestedExpr().setResultsName('subtasks')) \
                           + Suppress(')'))

        domain = Suppress('(') + 'define' \
            + Suppress('(') + 'domain' + name.setResultsName('name') + Suppress(')') \
            + Optional(require_def).setResultsName("features") + Optional(types_def) + Optional(constants_def) \
            + Optional(predicates_def) + Optional(functions_def) \
            + Group(ZeroOrMore(task_def)).setResultsName('tasks') \
            + Group(ZeroOrMore(method_def)).setResultsName('methods') \
            + Group(ZeroOrMore(action_def | dur_action_def)).setResultsName('actions') \
            + Suppress(')')

        objects = OneOrMore(Group(Group(OneOrMore(name))
                                  + Optional(Suppress('-') + name))).setResultsName('objects')

        htn_def = Group(Suppress('(') + ':htn'
                        + Optional(':tasks' + nestedExpr().setResultsName('tasks'))
                        + Optional(':ordering' + nestedExpr().setResultsName('ordering'))
                        + Optional(':constraints' + nestedExpr().setResultsName('constraints'))
                        + Suppress(')'))

        metric = (Keyword('minimize') | Keyword('maximize')).setResultsName('optimization') \
            + (name | nestedExpr()).setResultsName('metric')

        problem = (Suppress('(') + 'define'
                   + Suppress('(') + 'problem' + name.setResultsName('name') + Suppress(')')
                   + Suppress('(') + ':domain' + name + Suppress(')') + Optional(require_def)
                   + Optional(Suppress('(') + ':objects' + objects + Suppress(')'))
                   + Optional(htn_def.setResultsName('htn'))
                   + Suppress('(') + ':init' + ZeroOrMore(nestedExpr()).setResultsName('init') + Suppress(')')
                   + Optional(Suppress('(') + ':goal' + nestedExpr().setResultsName('goal') + Suppress(')'))
                   + Optional(Suppress('(') + ':constraints' + nestedExpr().setResultsName('constraints') + Suppress(')'))
                   + Optional(Suppress('(') + ':metric' + metric + Suppress(')'))
                   + Suppress(')'))

        domain.ignore(';' + restOfLine)
        problem.ignore(';' + restOfLine)
=======
        name = Word(alphas, alphanums + "_" + "-")
        variable = Suppress("?") + name

        require_def = (
            Suppress("(")
            + ":requirements"
            + OneOrMore(
                one_of(
                    ":strips :typing :negative-preconditions :disjunctive-preconditions :equality :existential-preconditions :universal-preconditions :quantified-preconditions :conditional-effects :fluents :numeric-fluents :adl :durative-actions :duration-inequalities :timed-initial-literals :action-costs :hierarchy"
                )
            )
            + Suppress(")")
        )

        types_def = (
            Suppress("(")
            + ":types"
            + OneOrMore(
                Group(Group(OneOrMore(name)) + Optional(Suppress("-") + name))
            ).setResultsName("types")
            + Suppress(")")
        )

        constants_def = (
            Suppress("(")
            + ":constants"
            + OneOrMore(
                Group(Group(OneOrMore(name)) + Optional(Suppress("-") + name))
            ).setResultsName("constants")
            + Suppress(")")
        )

        predicate = (
            Suppress("(")
            + Group(
                name
                + Group(
                    ZeroOrMore(
                        Group(
                            Group(OneOrMore(variable)) + Optional(Suppress("-") + name)
                        )
                    )
                )
            )
            + Suppress(")")
        )

        predicates_def = (
            Suppress("(")
            + ":predicates"
            + Group(OneOrMore(predicate)).setResultsName("predicates")
            + Suppress(")")
        )

        functions_def = (
            Suppress("(")
            + ":functions"
            + Group(OneOrMore(predicate)).setResultsName("functions")
            + Suppress(")")
        )

        parameters = ZeroOrMore(
            Group(Group(OneOrMore(variable)) + Optional(Suppress("-") + name))
        ).setResultsName("params")
        action_def = Group(
            Suppress("(")
            + ":action"
            + name.setResultsName("name")
            + ":parameters"
            + Suppress("(")
            + parameters
            + Suppress(")")
            + Optional(":precondition" + nestedExpr().setResultsName("pre"))
            + Optional(":effect" + nestedExpr().setResultsName("eff"))
            + Suppress(")")
        )

        dur_action_def = Group(
            Suppress("(")
            + ":durative-action"
            + name.setResultsName("name")
            + ":parameters"
            + Suppress("(")
            + parameters
            + Suppress(")")
            + ":duration"
            + nestedExpr().setResultsName("duration")
            + ":condition"
            + nestedExpr().setResultsName("cond")
            + ":effect"
            + nestedExpr().setResultsName("eff")
            + Suppress(")")
        )

        task_def = Group(
            Suppress("(")
            + ":task"
            + name.setResultsName("name")
            + ":parameters"
            + Suppress("(")
            + parameters
            + Suppress(")")
            + Suppress(")")
        )

        method_def = Group(
            Suppress("(")
            + ":method"
            + name.setResultsName("name")
            + ":parameters"
            + Suppress("(")
            + parameters
            + Suppress(")")
            + ":task"
            + nestedExpr().setResultsName("task")
            + Optional(
                ":ordered-subtasks" + nestedExpr().setResultsName("ordered-subtasks")
            )
            + Optional(":subtasks" + nestedExpr().setResultsName("subtasks"))
            + Suppress(")")
        )

        domain = (
            Suppress("(")
            + "define"
            + Suppress("(")
            + "domain"
            + name.setResultsName("name")
            + Suppress(")")
            + Optional(require_def).setResultsName("features")
            + Optional(types_def)
            + Optional(constants_def)
            + Optional(predicates_def)
            + Optional(functions_def)
            + Group(ZeroOrMore(task_def)).setResultsName("tasks")
            + Group(ZeroOrMore(method_def)).setResultsName("methods")
            + Group(ZeroOrMore(action_def | dur_action_def)).setResultsName("actions")
            + Suppress(")")
        )

        objects = OneOrMore(
            Group(Group(OneOrMore(name)) + Optional(Suppress("-") + name))
        ).setResultsName("objects")

        htn_def = Group(
            Suppress("(")
            + ":htn"
            + Optional(":tasks" + nestedExpr().setResultsName("tasks"))
            + Optional(":ordering" + nestedExpr().setResultsName("ordering"))
            + Optional(":constraints" + nestedExpr().setResultsName("constraints"))
            + Suppress(")")
        )

        metric = (Keyword("minimize") | Keyword("maximize")).setResultsName(
            "optimization"
        ) + (name | nestedExpr()).setResultsName("metric")

        problem = (
            Suppress("(")
            + "define"
            + Suppress("(")
            + "problem"
            + name.setResultsName("name")
            + Suppress(")")
            + Suppress("(")
            + ":domain"
            + name
            + Suppress(")")
            + Optional(require_def)
            + Optional(Suppress("(") + ":objects" + objects + Suppress(")"))
            + Optional(htn_def.setResultsName("htn"))
            + Suppress("(")
            + ":init"
            + ZeroOrMore(nestedExpr()).setResultsName("init")
            + Suppress(")")
            + Optional(
                Suppress("(")
                + ":goal"
                + nestedExpr().setResultsName("goal")
                + Suppress(")")
            )
            + Optional(Suppress("(") + ":metric" + metric + Suppress(")"))
            + Suppress(")")
        )

        domain.ignore(";" + restOfLine)
        problem.ignore(";" + restOfLine)
>>>>>>> ede7d161

        self._domain = domain
        self._problem = problem
        self._parameters = parameters

    @property
    def domain(self):
        return self._domain

    @property
    def problem(self):
        return self._problem

    @property
    def parameters(self):
        return self._parameters


class PDDLReader:
    """
    Parse a PDDL problem and generate a unified_planning problem.
    """

    def __init__(self, env: typing.Optional[Environment] = None):
        self._env = get_env(env)
        self._em = self._env.expression_manager
        self._tm = self._env.type_manager
        self._operators: Dict[str, Callable] = {
            "and": self._em.And,
            "or": self._em.Or,
            "not": self._em.Not,
            "imply": self._em.Implies,
            ">=": self._em.GE,
            "<=": self._em.LE,
            ">": self._em.GT,
            "<": self._em.LT,
            "=": self._em.Equals,
            "+": self._em.Plus,
            "-": self._em.Minus,
            "/": self._em.Div,
            "*": self._em.Times,
        }
        self._trajectory_constraints: Dict[str, Callable] = {
            'always' : self._em.Always,
            'sometime' : self._em.Sometime,
            'sometime-before' : self._em.Sometime_Before,
            'sometime-after' : self._em.Sometime_After,
            'at-most-once' : self._em.At_Most_Once,
        }
        grammar = PDDLGrammar()
        self._pp_domain = grammar.domain
        self._pp_problem = grammar.problem
        self._pp_parameters = grammar.parameters
        self._fve = self._env.free_vars_extractor
        self._totalcost: typing.Optional[up.model.FNode] = None

    def _parse_exp(
        self,
        problem: up.model.Problem,
        act: typing.Optional[Union[up.model.Action, htn.Method]],
        types_map: Dict[str, up.model.Type],
        var: Dict[str, up.model.Variable],
        exp: Union[ParseResults, str],
    ) -> up.model.FNode:
        stack = [(var, exp, False)]
        solved: List[up.model.FNode] = []
        while len(stack) > 0:
            var, exp, status = stack.pop()
            if status:
                if exp[0] == "-" and len(exp) == 2:  # unary minus
                    solved.append(self._em.Times(-1, solved.pop()))
                elif exp[0] in self._operators:  # n-ary operators
                    op: Callable = self._operators[exp[0]]
                    solved.append(op(*[solved.pop() for _ in exp[1:]]))
                elif exp[0] in ["exists", "forall"]:  # quantifier operators
                    q_op: Callable = (
                        self._em.Exists if exp[0] == "exists" else self._em.Forall
                    )
                    solved.append(q_op(solved.pop(), *var.values()))
<<<<<<< HEAD
                elif exp[0] in self._trajectory_constraints: #trajectory_constraints reference
                    t_op: Callable = self._trajectory_constraints[exp[0]]
                    solved.append(t_op(*[solved.pop() for _ in exp[1:]]))
                elif problem.has_fluent(exp[0]): # fluent reference
=======
                elif problem.has_fluent(exp[0]):  # fluent reference
>>>>>>> ede7d161
                    f = problem.fluent(exp[0])
                    args = [solved.pop() for _ in exp[1:]]
                    solved.append(self._em.FluentExp(f, tuple(args)))
                else:
                    raise up.exceptions.UPUnreachableCodeError
            else:
                if isinstance(exp, ParseResults):
                    if len(exp) == 0:  # empty precodition
                        solved.append(self._em.TRUE())
                    elif exp[0] == "-" and len(exp) == 2:  # unary minus
                        stack.append((var, exp, True))
                        stack.append((var, exp[1], False))
                    elif exp[0] in self._operators:  # n-ary operators
                        stack.append((var, exp, True))
                        for e in exp[1:]:
                            stack.append((var, e, False))
                    elif exp[0] in ["exists", "forall"]:  # quantifier operators
                        vars_string = " ".join(exp[1])
                        vars_res = self._pp_parameters.parseString(vars_string)
                        vars = {}
                        for g in vars_res["params"]:
                            t = types_map[g[1] if len(g) > 1 else "object"]
                            for o in g[0]:
                                vars[o] = up.model.Variable(o, t, self._env)
                        stack.append((vars, exp, True))
                        stack.append((vars, exp[2], False))
<<<<<<< HEAD
                    elif exp[0] in self._trajectory_constraints: #trajectory_constraints reference
                        stack.append((var, exp, True))
                        for e in exp[1:]:
                            stack.append((var, e, False))
                    elif problem.has_fluent(exp[0]): # fluent reference
=======
                    elif problem.has_fluent(exp[0]):  # fluent reference
>>>>>>> ede7d161
                        stack.append((var, exp, True))
                        for e in exp[1:]:
                            stack.append((var, e, False))
                    elif len(exp) == 1:  # expand an element inside brackets
                        stack.append((var, exp[0], False))
                    else:
                        raise SyntaxError(f"Not able to handle: {exp}")
                elif isinstance(exp, str):
                    if (
                        exp[0] == "?" and exp[1:] in var
                    ):  # variable in a quantifier expression
                        solved.append(self._em.VariableExp(var[exp[1:]]))
                    elif exp[0] == "?":  # action parameter
                        assert act is not None
                        solved.append(self._em.ParameterExp(act.parameter(exp[1:])))
                    elif problem.has_fluent(exp):  # fluent
                        solved.append(self._em.FluentExp(problem.fluent(exp)))
                    elif problem.has_object(exp):  # object
                        solved.append(self._em.ObjectExp(problem.object(exp)))
                    else:  # number
                        n = Fraction(exp)
                        if n.denominator == 1:
                            solved.append(self._em.Int(n.numerator))
                        else:
                            solved.append(self._em.Real(n))
                else:
                    raise SyntaxError(f"Not able to handle: {exp}")
        assert len(solved) == 1  # sanity check
        return solved.pop()

    def _add_effect(
        self,
        problem: up.model.Problem,
        act: Union[up.model.InstantaneousAction, up.model.DurativeAction],
        types_map: Dict[str, up.model.Type],
        exp: Union[ParseResults, str],
        cond: Union[up.model.FNode, bool] = True,
        timing: typing.Optional[up.model.Timing] = None,
    ):
        to_add = [(exp, cond)]
        while to_add:
            exp, cond = to_add.pop(0)
            if len(exp) == 0:
                continue  # ignore the case where the effect list is empty, e.g., `:effect ()`
            op = exp[0]
            if op == "and":
                exp = exp[1:]
                for e in exp:
                    to_add.append((e, cond))
            elif op == "when":
                cond = self._parse_exp(problem, act, types_map, {}, exp[1])
                to_add.append((exp[2], cond))
            elif op == "not":
                exp = exp[1]
                eff = (
                    self._parse_exp(problem, act, types_map, {}, exp),
                    self._em.FALSE(),
                    cond,
                )
                act.add_effect(*eff if timing is None else (timing, *eff))  # type: ignore
            elif op == "assign":
                eff = (
                    self._parse_exp(problem, act, types_map, {}, exp[1]),
                    self._parse_exp(problem, act, types_map, {}, exp[2]),
                    cond,
                )
                act.add_effect(*eff if timing is None else (timing, *eff))  # type: ignore
            elif op == "increase":
                eff = (
                    self._parse_exp(problem, act, types_map, {}, exp[1]),
                    self._parse_exp(problem, act, types_map, {}, exp[2]),
                    cond,
                )
                act.add_increase_effect(*eff if timing is None else (timing, *eff))  # type: ignore
            elif op == "decrease":
                eff = (
                    self._parse_exp(problem, act, types_map, {}, exp[1]),
                    self._parse_exp(problem, act, types_map, {}, exp[2]),
                    cond,
                )
                act.add_decrease_effect(*eff if timing is None else (timing, *eff))  # type: ignore
            else:
                eff = (
                    self._parse_exp(problem, act, types_map, {}, exp),
                    self._em.TRUE(),
                    cond,
                )
                act.add_effect(*eff if timing is None else (timing, *eff))  # type: ignore

    def _add_condition(
        self,
        problem: up.model.Problem,
        act: up.model.DurativeAction,
        exp: Union[ParseResults, str],
        types_map: Dict[str, up.model.Type],
        vars: typing.Optional[Dict[str, up.model.Variable]] = None,
    ):
        to_add = [(exp, vars)]
        while to_add:
            exp, vars = to_add.pop(0)
            op = exp[0]
            if op == "and":
                for e in exp[1:]:
                    to_add.append((e, vars))
            elif op == "forall":
                vars_string = " ".join(exp[1])
                vars_res = self._pp_parameters.parseString(vars_string)
                if vars is None:
                    vars = {}
                for g in vars_res["params"]:
                    t = types_map[g[1] if len(g) > 1 else "object"]
                    for o in g[0]:
                        vars[o] = up.model.Variable(o, t, self._env)
                to_add.append((exp[2], vars))
            elif len(exp) == 3 and op == "at" and exp[1] == "start":
                cond = self._parse_exp(
                    problem, act, types_map, {} if vars is None else vars, exp[2]
                )
                if vars is not None:
                    cond = self._em.Forall(cond, *vars.values())
                act.add_condition(up.model.StartTiming(), cond)
            elif len(exp) == 3 and op == "at" and exp[1] == "end":
                cond = self._parse_exp(
                    problem, act, types_map, {} if vars is None else vars, exp[2]
                )
                if vars is not None:
                    cond = self._em.Forall(cond, *vars.values())
                act.add_condition(up.model.EndTiming(), cond)
            elif len(exp) == 3 and op == "over" and exp[1] == "all":
                t_all = up.model.OpenTimeInterval(
                    up.model.StartTiming(), up.model.EndTiming()
                )
                cond = self._parse_exp(
                    problem, act, types_map, {} if vars is None else vars, exp[2]
                )
                if vars is not None:
                    cond = self._em.Forall(cond, *vars.values())
                act.add_condition(t_all, cond)
            else:
                raise SyntaxError(f"Not able to handle: {exp}")

    def _add_timed_effects(
        self,
        problem: up.model.Problem,
        act: up.model.DurativeAction,
        types_map: Dict[str, up.model.Type],
        eff: ParseResults,
    ):
        to_add = [eff]
        while to_add:
            eff = to_add.pop(0)
            op = eff[0]
            if op == "and":
                for e in eff[1:]:
                    to_add.append(e)
            elif len(eff) == 3 and op == "at" and eff[1] == "start":
                self._add_effect(
                    problem, act, types_map, eff[2], timing=up.model.StartTiming()
                )
            elif len(eff) == 3 and op == "at" and eff[1] == "end":
                self._add_effect(
                    problem, act, types_map, eff[2], timing=up.model.EndTiming()
                )
            else:
                raise SyntaxError(f"Not able to handle: {eff}")

    def _parse_subtask(
        self,
        e,
        method: typing.Optional[htn.Method],
        problem: htn.HierarchicalProblem,
        types_map: Dict[str, up.model.Type],
    ) -> typing.Optional[htn.Subtask]:
        """Returns the Subtask corresponding to the given expression e or
        None if the expression cannot be interpreted as a subtask."""
        if len(e) == 0:
            return None
        task_name = e[0]
        task: Union[htn.Task, up.model.Action]
        if problem.has_task(task_name):
            task = problem.get_task(task_name)
        elif problem.has_action(task_name):
            task = problem.action(task_name)
        else:
            return None
        assert isinstance(task, htn.Task) or isinstance(task, up.model.Action)
        parameters = [
            self._parse_exp(problem, method, types_map, {}, param) for param in e[1:]
        ]
        return htn.Subtask(task, *parameters)

    def _parse_subtasks(
        self,
        e,
        method: typing.Optional[htn.Method],
        problem: htn.HierarchicalProblem,
        types_map: Dict[str, up.model.Type],
    ) -> List[htn.Subtask]:
        """Returns the list of subtasks of the expression"""
        single_task = self._parse_subtask(e, method, problem, types_map)
        if single_task is not None:
            return [single_task]
        elif len(e) == 0:
            return []
        elif e[0] == "and":
            return [
                subtask
                for e2 in e[1:]
                for subtask in self._parse_subtasks(e2, method, problem, types_map)
            ]
        else:
            raise SyntaxError(f"Could not parse the subtasks list: {e}")

    def _check_if_object_type_is_needed(self, domain_res) -> bool:
        for p in domain_res.get("predicates", []):
            for g in p[1]:
                if len(g) <= 1 or g[1] == "object":
                    return True
        for p in domain_res.get("functions", []):
            for g in p[1]:
                if len(g) <= 1 or g[1] == "object":
                    return True
        for g in domain_res.get("constants", []):
            if len(g) <= 1 or g[1] == "object":
                return True
        for a in domain_res.get("actions", []):
            for g in a.get("params", []):
                if len(g) <= 1 or g[1] == "object":
                    return True
        return False

    def _durative_action_has_cost(self, dur_act: up.model.DurativeAction):
        if self._totalcost in self._fve.get(
            dur_act.duration.lower
        ) or self._totalcost in self._fve.get(dur_act.duration.upper):
            return False
        for _, cl in dur_act.conditions.items():
            for c in cl:
                if self._totalcost in self._fve.get(c):
                    return False
        for _, el in dur_act.effects.items():
            for e in el:
                if (
                    self._totalcost in self._fve.get(e.fluent)
                    or self._totalcost in self._fve.get(e.value)
                    or self._totalcost in self._fve.get(e.condition)
                ):
                    return False
        return True

    def _instantaneous_action_has_cost(self, act: up.model.InstantaneousAction):
        for c in act.preconditions:
            if self._totalcost in self._fve.get(c):
                return False
        for e in act.effects:
            if self._totalcost in self._fve.get(
                e.value
            ) or self._totalcost in self._fve.get(e.condition):
                return False
            if e.fluent == self._totalcost:
                if (
                    not e.is_increase()
                    or not e.condition.is_true()
                    or not (e.value.is_int_constant() or e.value.is_real_constant())
                ):
                    return False
        return True

    def _problem_has_actions_cost(self, problem: up.model.Problem):
        if (
            self._totalcost is None
            or not problem.initial_value(self._totalcost).constant_value() == 0
        ):
            return False
        for _, el in problem.timed_effects.items():
            for e in el:
                if (
                    self._totalcost in self._fve.get(e.fluent)
                    or self._totalcost in self._fve.get(e.value)
                    or self._totalcost in self._fve.get(e.condition)
                ):
                    return False
        for c in problem.goals:
            if self._totalcost in self._fve.get(c):
                return False
        return True

    def parse_problem(
        self, domain_filename: str, problem_filename: typing.Optional[str] = None
    ) -> "up.model.Problem":
        domain_res = self._pp_domain.parseFile(domain_filename)

        problem: up.model.Problem
        if ":hierarchy" in set(domain_res.get("features", [])):
            problem = htn.HierarchicalProblem(
                domain_res["name"],
                self._env,
                initial_defaults={self._tm.BoolType(): self._em.FALSE()},
            )
        else:
            problem = up.model.Problem(
                domain_res["name"],
                self._env,
                initial_defaults={self._tm.BoolType(): self._em.FALSE()},
            )

        types_map: Dict[str, "up.model.Type"] = {}
        object_type_needed: bool = self._check_if_object_type_is_needed(domain_res)
        for types_list in domain_res.get("types", []):
            # types_list is a List of 1 or 2 elements, where the first one
            # is a List of types, and the second one can be their father,
            # if they have one.
            father: typing.Optional["up.model.Type"] = None
            if len(types_list) == 2:  # the types have a father
                if types_list[1] != "object":  # the father is not object
                    father = types_map[types_list[1]]
                elif object_type_needed:  # the father is object, and object is needed
                    object_type = types_map.get("object", None)
                    if object_type is None:  # the type object is not defined
                        father = self._env.type_manager.UserType("object", None)
                        types_map["object"] = father
                    else:
                        father = object_type
            else:
                assert (
                    len(types_list) == 1
                ), "Malformed list of types, I was expecting either 1 or 2 elements"  # sanity check
            for type_name in types_list[0]:
                types_map[type_name] = self._env.type_manager.UserType(
                    type_name, father
                )
        if (
            object_type_needed and "object" not in types_map
        ):  # The object type is needed, but has not been defined
            types_map["object"] = self._env.type_manager.UserType(
                "object", None
            )  # We manually define it.

        has_actions_cost = False

        for p in domain_res.get("predicates", []):
            n = p[0]
            params = OrderedDict()
            for g in p[1]:
                param_type = types_map[g[1] if len(g) > 1 else "object"]
                for param_name in g[0]:
                    params[param_name] = param_type
            f = up.model.Fluent(n, self._tm.BoolType(), params, self._env)
            problem.add_fluent(f)

        for p in domain_res.get("functions", []):
            n = p[0]
            params = OrderedDict()
            for g in p[1]:
                param_type = types_map[g[1] if len(g) > 1 else "object"]
                for param_name in g[0]:
                    params[param_name] = param_type
            f = up.model.Fluent(n, self._tm.RealType(), params, self._env)
            if n == "total-cost":
                has_actions_cost = True
                self._totalcost = cast(up.model.FNode, self._em.FluentExp(f))
            problem.add_fluent(f)

        for g in domain_res.get("constants", []):
            t = types_map[g[1] if len(g) > 1 else "object"]
            for o in g[0]:
                problem.add_object(up.model.Object(o, t, problem.env))

        for task in domain_res.get("tasks", []):
            assert isinstance(problem, htn.HierarchicalProblem)
            name = task["name"]
            task_params = OrderedDict()
            for g in task.get("params", []):
                t = types_map[g[1] if len(g) > 1 else "object"]
                for p in g[0]:
                    task_params[p] = t
            task = htn.Task(name, task_params)
            problem.add_task(task)

        for a in domain_res.get("actions", []):
            n = a["name"]
            a_params = OrderedDict()
            for g in a.get("params", []):
                t = types_map[g[1] if len(g) > 1 else "object"]
                for p in g[0]:
                    a_params[p] = t
            if "duration" in a:
                dur_act = up.model.DurativeAction(n, a_params, self._env)
                dur = a["duration"][0]
                if dur[0] == "=":
                    dur.pop(0)
                    dur.pop(0)
                    dur_act.set_fixed_duration(
                        self._parse_exp(problem, dur_act, types_map, {}, dur)
                    )
                elif dur[0] == "and":
                    upper = None
                    lower = None
                    for j in range(1, len(dur)):
                        if dur[j][0] == ">=" and lower is None:
                            dur[j].pop(0)
                            dur[j].pop(0)
                            lower = self._parse_exp(
                                problem, dur_act, types_map, {}, dur[j]
                            )
                        elif dur[j][0] == "<=" and upper is None:
                            dur[j].pop(0)
                            dur[j].pop(0)
                            upper = self._parse_exp(
                                problem, dur_act, types_map, {}, dur[j]
                            )
                        else:
                            raise SyntaxError(
                                f"Not able to handle duration constraint of action {n}"
                            )
                    if lower is None or upper is None:
                        raise SyntaxError(
                            f"Not able to handle duration constraint of action {n}"
                        )
                    d = up.model.ClosedDurationInterval(lower, upper)
                    dur_act.set_duration_constraint(d)
                else:
                    raise SyntaxError(
                        f"Not able to handle duration constraint of action {n}"
                    )
                cond = a["cond"][0]
                self._add_condition(problem, dur_act, cond, types_map)
                eff = a["eff"][0]
                self._add_timed_effects(problem, dur_act, types_map, eff)
                problem.add_action(dur_act)
                has_actions_cost = has_actions_cost and self._durative_action_has_cost(
                    dur_act
                )
            else:
                act = up.model.InstantaneousAction(n, a_params, self._env)
                if "pre" in a:
                    act.add_precondition(
                        self._parse_exp(problem, act, types_map, {}, a["pre"][0])
                    )
                if "eff" in a:
                    self._add_effect(problem, act, types_map, a["eff"][0])
                problem.add_action(act)
                has_actions_cost = (
                    has_actions_cost and self._instantaneous_action_has_cost(act)
                )

        for m in domain_res.get("methods", []):
            assert isinstance(problem, htn.HierarchicalProblem)
            name = m["name"]
            method_params = OrderedDict()
            for g in m.get("params", []):
                t = types_map[g[1] if len(g) > 1 else "object"]
                for p in g[0]:
                    method_params[p] = t

            method = htn.Method(name, method_params)
            achieved_task = m["task"][
                0
            ]  # a list of the form ["go", "?robot", "?target"]
            for pname in achieved_task[1:]:
                if pname[0] != "?":
                    raise SyntaxError(
                        f"All arguments of the task should be parameters: {achieved_task}"
                    )
            achieved_task_params = [
                method.parameter(pname[1:]) for pname in achieved_task[1:]
            ]
            method.set_task(problem.get_task(achieved_task[0]), *achieved_task_params)
            for ord_subs in m.get("ordered-subtasks", []):
                ord_subs = self._parse_subtasks(ord_subs, method, problem, types_map)
                for s in ord_subs:
                    method.add_subtask(s)
                method.set_ordered(*ord_subs)
            for subs in m.get("subtasks", []):
                subs = self._parse_subtasks(subs, method, problem, types_map)
                for s in subs:
                    method.add_subtask(s)
            problem.add_method(method)

        if problem_filename is not None:
            problem_res = self._pp_problem.parseFile(problem_filename)

            problem.name = problem_res["name"]

            for g in problem_res.get("objects", []):
                t = types_map[g[1] if len(g) > 1 else "object"]
                for o in g[0]:
                    problem.add_object(up.model.Object(o, t, problem.env))

            tasknet = problem_res.get("htn", None)
            if tasknet is not None:
                assert isinstance(problem, htn.HierarchicalProblem)
                tasks = self._parse_subtasks(
                    tasknet["tasks"][0], None, problem, types_map
                )
                for task in tasks:
                    problem.task_network.add_subtask(task)
                if len(tasknet["ordering"][0]) != 0:
                    raise SyntaxError(
                        "Ordering not supported in the initial task network"
                    )
                if len(tasknet["constraints"][0]) != 0:
                    raise SyntaxError(
                        "Constraints not supported in the initial task network"
                    )

            for i in problem_res.get("init", []):
                if i[0] == "=":
                    problem.set_initial_value(
                        self._parse_exp(problem, None, types_map, {}, i[1]),
                        self._parse_exp(problem, None, types_map, {}, i[2]),
                    )
                elif (
                    len(i) == 3 and i[0] == "at" and i[1].replace(".", "", 1).isdigit()
                ):
                    ti = up.model.StartTiming(Fraction(i[1]))
                    va = self._parse_exp(problem, None, types_map, {}, i[2])
                    if va.is_fluent_exp():
                        problem.add_timed_effect(ti, va, self._em.TRUE())
                    elif va.is_not():
                        problem.add_timed_effect(ti, va.arg(0), self._em.FALSE())
                    elif va.is_equals():
                        problem.add_timed_effect(ti, va.arg(0), va.arg(1))
                    else:
                        raise SyntaxError(f"Not able to handle this TIL {i}")
                else:
                    problem.set_initial_value(
                        self._parse_exp(problem, None, types_map, {}, i),
                        self._em.TRUE(),
                    )

            if "goal" in problem_res:
                problem.add_goal(
                    self._parse_exp(
                        problem, None, types_map, {}, problem_res["goal"][0]
                    )
                )
            elif not isinstance(problem, htn.HierarchicalProblem):
                raise SyntaxError("Missing goal section in problem file.")

<<<<<<< HEAD
            if 'constraints' in problem_res:
                problem.add_trajectory_constraint(self._parse_exp(problem, None, types_map, {}, problem_res['constraints'][0]))

            has_actions_cost = has_actions_cost and self._problem_has_actions_cost(problem)
            optimization = problem_res.get('optimization', None)
            metric = problem_res.get('metric', None)
=======
            has_actions_cost = has_actions_cost and self._problem_has_actions_cost(
                problem
            )

            optimization = problem_res.get("optimization", None)
            metric = problem_res.get("metric", None)
>>>>>>> ede7d161

            if metric is not None:
                if (
                    optimization == "minimize"
                    and len(metric) == 1
                    and metric[0] == "total-time"
                ):
                    problem.add_quality_metric(up.model.metrics.MinimizeMakespan())
                else:
                    metric_exp = self._parse_exp(problem, None, types_map, {}, metric)
                    if (
                        has_actions_cost
                        and optimization == "minimize"
                        and metric_exp == self._totalcost
                    ):
                        costs = {}
                        problem._fluents.remove(self._totalcost.fluent())
                        problem._initial_value.pop(self._totalcost)
                        use_plan_length = all(False for _ in problem.durative_actions)
                        for a in problem.instantaneous_actions:
                            cost = None
                            for e in a.effects:
                                if e.fluent == self._totalcost:
                                    cost = e
                                    break
                            if cost is not None:
                                costs[a] = cost.value
                                a._effects.remove(cost)
                                if cost.value != 1:
                                    use_plan_length = False
                            else:
                                use_plan_length = False
                        if use_plan_length:
                            problem.add_quality_metric(
                                up.model.metrics.MinimizeSequentialPlanLength()
                            )
                        else:
                            problem.add_quality_metric(
                                up.model.metrics.MinimizeActionCosts(
                                    costs, self._em.Int(0)
                                )
                            )
                    else:
                        if optimization == "minimize":
                            problem.add_quality_metric(
                                up.model.metrics.MinimizeExpressionOnFinalState(
                                    metric_exp
                                )
                            )
                        elif optimization == "maximize":
                            problem.add_quality_metric(
                                up.model.metrics.MaximizeExpressionOnFinalState(
                                    metric_exp
                                )
                            )

        return problem<|MERGE_RESOLUTION|>--- conflicted
+++ resolved
@@ -36,83 +36,155 @@
 
 class PDDLGrammar:
     def __init__(self):
-<<<<<<< HEAD
-        name = Word(alphas, alphanums+'_'+'-')
-        variable = Suppress('?') + name
+        name = Word(alphas, alphanums + "_" + "-")
+        variable = Suppress("?") + name
 
         require_def = Suppress('(') + ':requirements' + \
             OneOrMore(one_of(':strips :typing :negative-preconditions :disjunctive-preconditions :equality :existential-preconditions :universal-preconditions :quantified-preconditions :conditional-effects :fluents :numeric-fluents :adl :durative-actions :duration-inequalities :timed-initial-literals :action-costs :hierarchy :constraints :preferences')) \
             + Suppress(')')
 
-        types_def = Suppress('(') + ':types' + \
-            OneOrMore(Group(Group(OneOrMore(name)) + \
-                            Optional(Suppress('-') + name))).setResultsName('types') \
-                            + Suppress(')')
-
-        constants_def = Suppress('(') + ':constants' + \
-            OneOrMore(Group(Group(OneOrMore(name)) + \
-                            Optional(Suppress('-') + name))).setResultsName('constants') \
-                            + Suppress(')')
-
-        predicate = Suppress('(') + \
-            Group(name + Group(ZeroOrMore(Group(Group(OneOrMore(variable)) + \
-                                                Optional(Suppress('-') + name))))) \
-                                                + Suppress(')')
-
-        predicates_def = Suppress('(') + ':predicates' + \
-            Group(OneOrMore(predicate)).setResultsName('predicates') \
-            + Suppress(')')
-
-        functions_def = Suppress('(') + ':functions' + \
-            Group(OneOrMore(predicate)).setResultsName('functions') \
-            + Suppress(')')
-
-        parameters = ZeroOrMore(Group(Group(OneOrMore(variable)) \
-                                     + Optional(Suppress('-') + name))).setResultsName('params')
-        action_def = Group(Suppress('(') + ':action' + name.setResultsName('name') \
-                           + ':parameters' + Suppress('(') + parameters + Suppress(')') \
-                           + Optional(':precondition' + nestedExpr().setResultsName('pre')) \
-                           + Optional(':effect' + nestedExpr().setResultsName('eff')) \
-                           + Suppress(')'))
-
-        dur_action_def = Group(Suppress('(') + ':durative-action' + name.setResultsName('name') \
-                               + ':parameters' + Suppress('(') + parameters + Suppress(')') \
-                               + ':duration' + nestedExpr().setResultsName('duration') \
-                               + ':condition' + nestedExpr().setResultsName('cond') \
-                               + ':effect' + nestedExpr().setResultsName('eff') \
-                               + Suppress(')'))
-
-        task_def = Group(Suppress('(') + ':task' + name.setResultsName('name')
-                         + ':parameters' + Suppress('(') + parameters + Suppress(')')
-                         + Suppress(')'))
-
-        method_def = Group(Suppress('(') + ':method' + name.setResultsName('name') \
-                           + ':parameters' + Suppress('(') + parameters + Suppress(')') \
-                           + ':task' + nestedExpr().setResultsName('task') \
-                           + Optional(':ordered-subtasks' + nestedExpr().setResultsName('ordered-subtasks')) \
-                           + Optional(':subtasks' + nestedExpr().setResultsName('subtasks')) \
-                           + Suppress(')'))
-
-        domain = Suppress('(') + 'define' \
-            + Suppress('(') + 'domain' + name.setResultsName('name') + Suppress(')') \
-            + Optional(require_def).setResultsName("features") + Optional(types_def) + Optional(constants_def) \
-            + Optional(predicates_def) + Optional(functions_def) \
-            + Group(ZeroOrMore(task_def)).setResultsName('tasks') \
-            + Group(ZeroOrMore(method_def)).setResultsName('methods') \
-            + Group(ZeroOrMore(action_def | dur_action_def)).setResultsName('actions') \
-            + Suppress(')')
-
-        objects = OneOrMore(Group(Group(OneOrMore(name))
-                                  + Optional(Suppress('-') + name))).setResultsName('objects')
-
-        htn_def = Group(Suppress('(') + ':htn'
-                        + Optional(':tasks' + nestedExpr().setResultsName('tasks'))
-                        + Optional(':ordering' + nestedExpr().setResultsName('ordering'))
-                        + Optional(':constraints' + nestedExpr().setResultsName('constraints'))
-                        + Suppress(')'))
-
-        metric = (Keyword('minimize') | Keyword('maximize')).setResultsName('optimization') \
-            + (name | nestedExpr()).setResultsName('metric')
+        types_def = (
+            Suppress("(")
+            + ":types"
+            + OneOrMore(
+                Group(Group(OneOrMore(name)) + Optional(Suppress("-") + name))
+            ).setResultsName("types")
+            + Suppress(")")
+        )
+
+        constants_def = (
+            Suppress("(")
+            + ":constants"
+            + OneOrMore(
+                Group(Group(OneOrMore(name)) + Optional(Suppress("-") + name))
+            ).setResultsName("constants")
+            + Suppress(")")
+        )
+
+        predicate = (
+            Suppress("(")
+            + Group(
+                name
+                + Group(
+                    ZeroOrMore(
+                        Group(
+                            Group(OneOrMore(variable)) + Optional(Suppress("-") + name)
+                        )
+                    )
+                )
+            )
+            + Suppress(")")
+        )
+
+        predicates_def = (
+            Suppress("(")
+            + ":predicates"
+            + Group(OneOrMore(predicate)).setResultsName("predicates")
+            + Suppress(")")
+        )
+
+        functions_def = (
+            Suppress("(")
+            + ":functions"
+            + Group(OneOrMore(predicate)).setResultsName("functions")
+            + Suppress(")")
+        )
+
+        parameters = ZeroOrMore(
+            Group(Group(OneOrMore(variable)) + Optional(Suppress("-") + name))
+        ).setResultsName("params")
+        action_def = Group(
+            Suppress("(")
+            + ":action"
+            + name.setResultsName("name")
+            + ":parameters"
+            + Suppress("(")
+            + parameters
+            + Suppress(")")
+            + Optional(":precondition" + nestedExpr().setResultsName("pre"))
+            + Optional(":effect" + nestedExpr().setResultsName("eff"))
+            + Suppress(")")
+        )
+
+        dur_action_def = Group(
+            Suppress("(")
+            + ":durative-action"
+            + name.setResultsName("name")
+            + ":parameters"
+            + Suppress("(")
+            + parameters
+            + Suppress(")")
+            + ":duration"
+            + nestedExpr().setResultsName("duration")
+            + ":condition"
+            + nestedExpr().setResultsName("cond")
+            + ":effect"
+            + nestedExpr().setResultsName("eff")
+            + Suppress(")")
+        )
+
+        task_def = Group(
+            Suppress("(")
+            + ":task"
+            + name.setResultsName("name")
+            + ":parameters"
+            + Suppress("(")
+            + parameters
+            + Suppress(")")
+            + Suppress(")")
+        )
+
+        method_def = Group(
+            Suppress("(")
+            + ":method"
+            + name.setResultsName("name")
+            + ":parameters"
+            + Suppress("(")
+            + parameters
+            + Suppress(")")
+            + ":task"
+            + nestedExpr().setResultsName("task")
+            + Optional(
+                ":ordered-subtasks" + nestedExpr().setResultsName("ordered-subtasks")
+            )
+            + Optional(":subtasks" + nestedExpr().setResultsName("subtasks"))
+            + Suppress(")")
+        )
+
+        domain = (
+            Suppress("(")
+            + "define"
+            + Suppress("(")
+            + "domain"
+            + name.setResultsName("name")
+            + Suppress(")")
+            + Optional(require_def).setResultsName("features")
+            + Optional(types_def)
+            + Optional(constants_def)
+            + Optional(predicates_def)
+            + Optional(functions_def)
+            + Group(ZeroOrMore(task_def)).setResultsName("tasks")
+            + Group(ZeroOrMore(method_def)).setResultsName("methods")
+            + Group(ZeroOrMore(action_def | dur_action_def)).setResultsName("actions")
+            + Suppress(")")
+        )
+
+        objects = OneOrMore(
+            Group(Group(OneOrMore(name)) + Optional(Suppress("-") + name))
+        ).setResultsName("objects")
+
+        htn_def = Group(
+            Suppress("(")
+            + ":htn"
+            + Optional(":tasks" + nestedExpr().setResultsName("tasks"))
+            + Optional(":ordering" + nestedExpr().setResultsName("ordering"))
+            + Optional(":constraints" + nestedExpr().setResultsName("constraints"))
+            + Suppress(")")
+        )
+
+        metric = (Keyword("minimize") | Keyword("maximize")).setResultsName(
+            "optimization"
+        ) + (name | nestedExpr()).setResultsName("metric")
 
         problem = (Suppress('(') + 'define'
                    + Suppress('(') + 'problem' + name.setResultsName('name') + Suppress(')')
@@ -125,197 +197,8 @@
                    + Optional(Suppress('(') + ':metric' + metric + Suppress(')'))
                    + Suppress(')'))
 
-        domain.ignore(';' + restOfLine)
-        problem.ignore(';' + restOfLine)
-=======
-        name = Word(alphas, alphanums + "_" + "-")
-        variable = Suppress("?") + name
-
-        require_def = (
-            Suppress("(")
-            + ":requirements"
-            + OneOrMore(
-                one_of(
-                    ":strips :typing :negative-preconditions :disjunctive-preconditions :equality :existential-preconditions :universal-preconditions :quantified-preconditions :conditional-effects :fluents :numeric-fluents :adl :durative-actions :duration-inequalities :timed-initial-literals :action-costs :hierarchy"
-                )
-            )
-            + Suppress(")")
-        )
-
-        types_def = (
-            Suppress("(")
-            + ":types"
-            + OneOrMore(
-                Group(Group(OneOrMore(name)) + Optional(Suppress("-") + name))
-            ).setResultsName("types")
-            + Suppress(")")
-        )
-
-        constants_def = (
-            Suppress("(")
-            + ":constants"
-            + OneOrMore(
-                Group(Group(OneOrMore(name)) + Optional(Suppress("-") + name))
-            ).setResultsName("constants")
-            + Suppress(")")
-        )
-
-        predicate = (
-            Suppress("(")
-            + Group(
-                name
-                + Group(
-                    ZeroOrMore(
-                        Group(
-                            Group(OneOrMore(variable)) + Optional(Suppress("-") + name)
-                        )
-                    )
-                )
-            )
-            + Suppress(")")
-        )
-
-        predicates_def = (
-            Suppress("(")
-            + ":predicates"
-            + Group(OneOrMore(predicate)).setResultsName("predicates")
-            + Suppress(")")
-        )
-
-        functions_def = (
-            Suppress("(")
-            + ":functions"
-            + Group(OneOrMore(predicate)).setResultsName("functions")
-            + Suppress(")")
-        )
-
-        parameters = ZeroOrMore(
-            Group(Group(OneOrMore(variable)) + Optional(Suppress("-") + name))
-        ).setResultsName("params")
-        action_def = Group(
-            Suppress("(")
-            + ":action"
-            + name.setResultsName("name")
-            + ":parameters"
-            + Suppress("(")
-            + parameters
-            + Suppress(")")
-            + Optional(":precondition" + nestedExpr().setResultsName("pre"))
-            + Optional(":effect" + nestedExpr().setResultsName("eff"))
-            + Suppress(")")
-        )
-
-        dur_action_def = Group(
-            Suppress("(")
-            + ":durative-action"
-            + name.setResultsName("name")
-            + ":parameters"
-            + Suppress("(")
-            + parameters
-            + Suppress(")")
-            + ":duration"
-            + nestedExpr().setResultsName("duration")
-            + ":condition"
-            + nestedExpr().setResultsName("cond")
-            + ":effect"
-            + nestedExpr().setResultsName("eff")
-            + Suppress(")")
-        )
-
-        task_def = Group(
-            Suppress("(")
-            + ":task"
-            + name.setResultsName("name")
-            + ":parameters"
-            + Suppress("(")
-            + parameters
-            + Suppress(")")
-            + Suppress(")")
-        )
-
-        method_def = Group(
-            Suppress("(")
-            + ":method"
-            + name.setResultsName("name")
-            + ":parameters"
-            + Suppress("(")
-            + parameters
-            + Suppress(")")
-            + ":task"
-            + nestedExpr().setResultsName("task")
-            + Optional(
-                ":ordered-subtasks" + nestedExpr().setResultsName("ordered-subtasks")
-            )
-            + Optional(":subtasks" + nestedExpr().setResultsName("subtasks"))
-            + Suppress(")")
-        )
-
-        domain = (
-            Suppress("(")
-            + "define"
-            + Suppress("(")
-            + "domain"
-            + name.setResultsName("name")
-            + Suppress(")")
-            + Optional(require_def).setResultsName("features")
-            + Optional(types_def)
-            + Optional(constants_def)
-            + Optional(predicates_def)
-            + Optional(functions_def)
-            + Group(ZeroOrMore(task_def)).setResultsName("tasks")
-            + Group(ZeroOrMore(method_def)).setResultsName("methods")
-            + Group(ZeroOrMore(action_def | dur_action_def)).setResultsName("actions")
-            + Suppress(")")
-        )
-
-        objects = OneOrMore(
-            Group(Group(OneOrMore(name)) + Optional(Suppress("-") + name))
-        ).setResultsName("objects")
-
-        htn_def = Group(
-            Suppress("(")
-            + ":htn"
-            + Optional(":tasks" + nestedExpr().setResultsName("tasks"))
-            + Optional(":ordering" + nestedExpr().setResultsName("ordering"))
-            + Optional(":constraints" + nestedExpr().setResultsName("constraints"))
-            + Suppress(")")
-        )
-
-        metric = (Keyword("minimize") | Keyword("maximize")).setResultsName(
-            "optimization"
-        ) + (name | nestedExpr()).setResultsName("metric")
-
-        problem = (
-            Suppress("(")
-            + "define"
-            + Suppress("(")
-            + "problem"
-            + name.setResultsName("name")
-            + Suppress(")")
-            + Suppress("(")
-            + ":domain"
-            + name
-            + Suppress(")")
-            + Optional(require_def)
-            + Optional(Suppress("(") + ":objects" + objects + Suppress(")"))
-            + Optional(htn_def.setResultsName("htn"))
-            + Suppress("(")
-            + ":init"
-            + ZeroOrMore(nestedExpr()).setResultsName("init")
-            + Suppress(")")
-            + Optional(
-                Suppress("(")
-                + ":goal"
-                + nestedExpr().setResultsName("goal")
-                + Suppress(")")
-            )
-            + Optional(Suppress("(") + ":metric" + metric + Suppress(")"))
-            + Suppress(")")
-        )
-
         domain.ignore(";" + restOfLine)
         problem.ignore(";" + restOfLine)
->>>>>>> ede7d161
 
         self._domain = domain
         self._problem = problem
@@ -395,14 +278,10 @@
                         self._em.Exists if exp[0] == "exists" else self._em.Forall
                     )
                     solved.append(q_op(solved.pop(), *var.values()))
-<<<<<<< HEAD
                 elif exp[0] in self._trajectory_constraints: #trajectory_constraints reference
                     t_op: Callable = self._trajectory_constraints[exp[0]]
                     solved.append(t_op(*[solved.pop() for _ in exp[1:]]))
                 elif problem.has_fluent(exp[0]): # fluent reference
-=======
-                elif problem.has_fluent(exp[0]):  # fluent reference
->>>>>>> ede7d161
                     f = problem.fluent(exp[0])
                     args = [solved.pop() for _ in exp[1:]]
                     solved.append(self._em.FluentExp(f, tuple(args)))
@@ -429,15 +308,11 @@
                                 vars[o] = up.model.Variable(o, t, self._env)
                         stack.append((vars, exp, True))
                         stack.append((vars, exp[2], False))
-<<<<<<< HEAD
                     elif exp[0] in self._trajectory_constraints: #trajectory_constraints reference
                         stack.append((var, exp, True))
                         for e in exp[1:]:
                             stack.append((var, e, False))
                     elif problem.has_fluent(exp[0]): # fluent reference
-=======
-                    elif problem.has_fluent(exp[0]):  # fluent reference
->>>>>>> ede7d161
                         stack.append((var, exp, True))
                         for e in exp[1:]:
                             stack.append((var, e, False))
@@ -978,21 +853,12 @@
             elif not isinstance(problem, htn.HierarchicalProblem):
                 raise SyntaxError("Missing goal section in problem file.")
 
-<<<<<<< HEAD
             if 'constraints' in problem_res:
                 problem.add_trajectory_constraint(self._parse_exp(problem, None, types_map, {}, problem_res['constraints'][0]))
 
             has_actions_cost = has_actions_cost and self._problem_has_actions_cost(problem)
             optimization = problem_res.get('optimization', None)
             metric = problem_res.get('metric', None)
-=======
-            has_actions_cost = has_actions_cost and self._problem_has_actions_cost(
-                problem
-            )
-
-            optimization = problem_res.get("optimization", None)
-            metric = problem_res.get("metric", None)
->>>>>>> ede7d161
 
             if metric is not None:
                 if (
