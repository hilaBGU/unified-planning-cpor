# Copyright 2021 AIPlan4EU project
#
# Licensed under the Apache License, Version 2.0 (the "License");
# you may not use this file except in compliance with the License.
# You may obtain a copy of the License at
#
#     http://www.apache.org/licenses/LICENSE-2.0
#
# Unless required by applicable law or agreed to in writing, software
# distributed under the License is distributed on an "AS IS" BASIS,
# WITHOUT WARRANTIES OR CONDITIONS OF ANY KIND, either express or implied.
# See the License for the specific language governing permissions and
# limitations under the License.
#
"""
This module defines the `Action` base class and some of his extensions.
An `Action` has a `name`, a `list` of `Parameter`, a `list` of `preconditions`
and a `list` of `effects`.
"""


import unified_planning as up
from unified_planning.environment import get_env, Environment
from unified_planning.exceptions import (
    UPTypeError,
    UPUnboundedVariablesError,
    UPProblemDefinitionError,
    UPConflictingEffectsException,
)
from fractions import Fraction
from typing import Dict, List, Set, Tuple, Union, Optional
from collections import OrderedDict


class Action:
    """This is the `Action` interface."""

    def __init__(
        self,
        _name: str,
        _parameters: "OrderedDict[str, up.model.types.Type]" = None,
        _env: Environment = None,
        **kwargs: "up.model.types.Type",
    ):
        self._env = get_env(_env)
        self._name = _name
        self._parameters: "OrderedDict[str, up.model.parameter.Parameter]" = (
            OrderedDict()
        )
        if _parameters is not None:
            assert len(kwargs) == 0
            for n, t in _parameters.items():
                assert self._env.type_manager.has_type(
                    t
                ), "type of parameter does not belong to the same environment of the action"
                self._parameters[n] = up.model.parameter.Parameter(n, t, self._env)
        else:
            for n, t in kwargs.items():
                assert self._env.type_manager.has_type(
                    t
                ), "type of parameter does not belong to the same environment of the action"
                self._parameters[n] = up.model.parameter.Parameter(n, t, self._env)

    def __eq__(self, oth: object) -> bool:
        raise NotImplementedError

    def __hash__(self) -> int:
        raise NotImplementedError

    def clone(self):
        raise NotImplementedError

    @property
    def env(self) -> Environment:
        """Returns this `Action` `Environment`."""
        return self._env

    @property
    def name(self) -> str:
        """Returns the `Action` `name`."""
        return self._name

    @name.setter
    def name(self, new_name: str):
        """Sets the `Action` `name`."""
        self._name = new_name

    @property
    def parameters(self) -> List["up.model.parameter.Parameter"]:
        """Returns the `list` of the `Action parameters`."""
        return list(self._parameters.values())

    def parameter(self, name: str) -> "up.model.parameter.Parameter":
        """
        Returns the `parameter` of the `Action` with the given `name`.

        :param name: The `name` of the target `parameter`.
        :return: The `parameter` of the `Action` with the given `name`.
        """
        return self._parameters[name]

    def is_conditional(self) -> bool:
        """Returns `True` if the `Action` has `conditional effects`, `False` otherwise."""
        raise NotImplementedError


class InstantaneousAction(Action):
    """Represents an instantaneous action."""

    def __init__(
        self,
        _name: str,
        _parameters: "OrderedDict[str, up.model.types.Type]" = None,
        _env: Environment = None,
        **kwargs: "up.model.types.Type",
    ):
        Action.__init__(self, _name, _parameters, _env, **kwargs)
        self._preconditions: List[up.model.fnode.FNode] = []
        self._effects: List[up.model.effect.Effect] = []
        self._simulated_effect: Optional[up.model.effect.SimulatedEffect] = None
        # fluent assigned is the set of the fluent that have an unconditional assignment
        self._fluents_assigned: Set["up.model.FNode"] = set()
        # fluent_inc_dec is the set of the fluents that have an unconditional increase or decrease
        self._fluents_inc_dec: Set["up.model.FNode"] = set()

    def __repr__(self) -> str:
        s = []
        s.append(f"action {self.name}")
        first = True
        for p in self.parameters:
            if first:
                s.append("(")
                first = False
            else:
                s.append(", ")
            s.append(str(p))
        if not first:
            s.append(")")
        s.append(" {\n")
        s.append("    preconditions = [\n")
        for c in self.preconditions:
            s.append(f"      {str(c)}\n")
        s.append("    ]\n")
        s.append("    effects = [\n")
        for e in self.effects:
            s.append(f"      {str(e)}\n")
        s.append("    ]\n")
        s.append(f"    simulated effect = {self._simulated_effect}\n")
        s.append("  }")
        return "".join(s)

    def __eq__(self, oth: object) -> bool:
        if isinstance(oth, InstantaneousAction):
            cond = (
                self._env == oth._env
                and self._name == oth._name
                and self._parameters == oth._parameters
            )
            return (
                cond
                and set(self._preconditions) == set(oth._preconditions)
                and set(self._effects) == set(oth._effects)
                and self._simulated_effect == oth._simulated_effect
            )
        else:
            return False

    def __hash__(self) -> int:
        res = hash(self._name)
        for ap in self._parameters.items():
            res += hash(ap)
        for p in self._preconditions:
            res += hash(p)
        for e in self._effects:
            res += hash(e)
        res += hash(self._simulated_effect)
        return res

    def clone(self):
        new_params = {}
        for param_name, param in self._parameters.items():
            new_params[param_name] = param.type
        new_instantaneous_action = InstantaneousAction(
            self._name, new_params, self._env
        )
        new_instantaneous_action._preconditions = self._preconditions[:]
        new_instantaneous_action._effects = [e.clone() for e in self._effects]
        new_instantaneous_action._fluents_assigned = self._fluents_assigned.copy()
        new_instantaneous_action._fluents_inc_dec = self._fluents_inc_dec.copy()
        new_instantaneous_action._simulated_effect = self._simulated_effect
        return new_instantaneous_action

    @property
    def preconditions(self) -> List["up.model.fnode.FNode"]:
        """Returns the `list` of the `Action` `preconditions`."""
        return self._preconditions

    def clear_preconditions(self):
        """Removes all the `Action preconditions`"""
        self._preconditions = []

    @property
    def effects(self) -> List["up.model.effect.Effect"]:
        """Returns the `list` of the `Action effects`."""
        return self._effects

    def clear_effects(self):
        """Removes all the `Action's effects`."""
        self._effects = []
        self._fluents_assigned = set()
        self._fluents_inc_dec = set()

    @property
    def conditional_effects(self) -> List["up.model.effect.Effect"]:
        """Returns the `list` of the `action conditional effects`.

        IMPORTANT NOTE: this property does some computation, so it should be called as
        seldom as possible."""
        return [e for e in self._effects if e.is_conditional()]

    def is_conditional(self) -> bool:
        """Returns `True` if the `action` has `conditional effects`, `False` otherwise."""
        return any(e.is_conditional() for e in self._effects)

    @property
    def unconditional_effects(self) -> List["up.model.effect.Effect"]:
        """Returns the `list` of the `action unconditional effects`.

        IMPORTANT NOTE: this property does some computation, so it should be called as
        seldom as possible."""
        return [e for e in self._effects if not e.is_conditional()]

    def add_precondition(
        self,
        precondition: Union[
            "up.model.fnode.FNode",
            "up.model.fluent.Fluent",
            "up.model.parameter.Parameter",
            bool,
        ],
    ):
<<<<<<< HEAD
        """Adds the given action precondition."""
        precondition_exp, = self._env.expression_manager.auto_promote(precondition)
        if precondition_exp.node_type in up.model.operators.TRAJECTORY_CONSTRAINTS:
            raise UPTypeError(f'Not insert trajectory constraint {precondition_exp} in precondition.')
=======
        """
        Adds the given expression to `action's preconditions`.

        :param precondition: The expression that must be added to the `action's preconditions`.
        """
        (precondition_exp,) = self._env.expression_manager.auto_promote(precondition)
>>>>>>> 4f55edac
        assert self._env.type_checker.get_type(precondition_exp).is_bool_type()
        if precondition_exp == self._env.expression_manager.TRUE():
            return
        free_vars = self._env.free_vars_oracle.get_free_variables(precondition_exp)
        if len(free_vars) != 0:
            raise UPUnboundedVariablesError(
                f"The precondition {str(precondition_exp)} has unbounded variables:\n{str(free_vars)}"
            )
        if precondition_exp not in self._preconditions:
            self._preconditions.append(precondition_exp)

    def add_effect(
        self,
        fluent: Union["up.model.fnode.FNode", "up.model.fluent.Fluent"],
        value: "up.model.expression.Expression",
        condition: "up.model.expression.BoolExpression" = True,
    ):
        """
        Adds the given `assignment` to the `action's effects`.

        :param fluent: The `fluent` of which `value` is modified by the `assignment`.
        :param value: The `value` to assign to the given `fluent`.
        :param condition: The `condition` in which this `effect` is applied; the default
            value is `True`.
        """
        (
            fluent_exp,
            value_exp,
            condition_exp,
        ) = self._env.expression_manager.auto_promote(fluent, value, condition)
        assert fluent_exp.is_fluent_exp()
        if not self._env.type_checker.get_type(condition_exp).is_bool_type():
            raise UPTypeError("Effect condition is not a Boolean condition!")
        if not fluent_exp.type.is_compatible(value_exp.type):
            raise UPTypeError("InstantaneousAction effect has not compatible types!")
        self._add_effect_instance(
            up.model.effect.Effect(fluent_exp, value_exp, condition_exp)
        )

    def add_increase_effect(
        self,
        fluent: Union["up.model.fnode.FNode", "up.model.fluent.Fluent"],
        value: "up.model.expression.Expression",
        condition: "up.model.expression.BoolExpression" = True,
    ):
        """
        Adds the given `increase effect` to the `action's effects`.

        :param fluent: The `fluent` which `value` is increased.
        :param value: The given `fluent` is incremented by the given `value`.
        :param condition: The `condition` in which this `effect` is applied; the default
            value is `True`.
        """
        (
            fluent_exp,
            value_exp,
            condition_exp,
        ) = self._env.expression_manager.auto_promote(fluent, value, condition)
        assert fluent_exp.is_fluent_exp()
        if not condition_exp.type.is_bool_type():
            raise UPTypeError("Effect condition is not a Boolean condition!")
        if not fluent_exp.type.is_compatible(value_exp.type):
            raise UPTypeError("InstantaneousAction effect has not compatible types!")
        if not fluent_exp.type.is_int_type() and not fluent_exp.type.is_real_type():
            raise UPTypeError("Increase effects can be created only on numeric types!")
        self._add_effect_instance(
            up.model.effect.Effect(
                fluent_exp,
                value_exp,
                condition_exp,
                kind=up.model.effect.EffectKind.INCREASE,
            )
        )

    def add_decrease_effect(
        self,
        fluent: Union["up.model.fnode.FNode", "up.model.fluent.Fluent"],
        value: "up.model.expression.Expression",
        condition: "up.model.expression.BoolExpression" = True,
    ):
        """
        Adds the given `decrease effect` to the `action's effects`.

        :param fluent: The `fluent` which value is decreased.
        :param value: The given `fluent` is decremented by the given `value`.
        :param condition: The `condition` in which this `effect` is applied; the default
            value is `True`.
        """
        (
            fluent_exp,
            value_exp,
            condition_exp,
        ) = self._env.expression_manager.auto_promote(fluent, value, condition)
        assert fluent_exp.is_fluent_exp()
        if not condition_exp.type.is_bool_type():
            raise UPTypeError("Effect condition is not a Boolean condition!")
        if not fluent_exp.type.is_compatible(value_exp.type):
            raise UPTypeError("InstantaneousAction effect has not compatible types!")
        if not fluent_exp.type.is_int_type() and not fluent_exp.type.is_real_type():
            raise UPTypeError("Decrease effects can be created only on numeric types!")
        self._add_effect_instance(
            up.model.effect.Effect(
                fluent_exp,
                value_exp,
                condition_exp,
                kind=up.model.effect.EffectKind.DECREASE,
            )
        )

    def _add_effect_instance(self, effect: "up.model.effect.Effect"):
        assert (
            effect.environment == self._env
        ), "effect does not have the same environment of the action"
        if not effect.is_conditional():
            if effect.is_assignment():
                if (
                    effect.fluent in self._fluents_assigned
                    or effect.fluent in self._fluents_inc_dec
                ):
                    raise UPConflictingEffectsException(
                        f"The effect {effect} is in conflict with the effects already in the action."
                    )
                self._fluents_assigned.add(effect.fluent)
            elif effect.is_increase() or effect.is_decrease():
                if effect.fluent in self._fluents_assigned:
                    raise UPConflictingEffectsException(
                        f"The effect {effect} is in conflict with the effects already in the action."
                    )
                self._fluents_inc_dec.add(effect.fluent)
            else:
                raise NotImplementedError
        if (
            self._simulated_effect is not None
            and effect.fluent in self._simulated_effect.fluents
        ):
            raise UPConflictingEffectsException(
                f"The effect {effect} is in conflict with the simulated effects already in the action."
            )
        self._effects.append(effect)

    @property
    def simulated_effect(self) -> Optional["up.model.effect.SimulatedEffect"]:
        """Returns the `action` `simulated effect`."""
        return self._simulated_effect

    def set_simulated_effect(self, simulated_effect: "up.model.effect.SimulatedEffect"):
        """
        Sets the given `simulated effect` as the only `action's simulated effect`.

        :param simulated_effect: The `SimulatedEffect` instance that must be set as this `action`'s only
            `simulated effect`.
        """
        for f in simulated_effect.fluents:
            if f in self._fluents_assigned or f in self._fluents_inc_dec:
                raise UPConflictingEffectsException(
                    f"The simulated effect {simulated_effect} is in conflict with the effects already in the action."
                )
        self._simulated_effect = simulated_effect

    def _set_preconditions(self, preconditions: List["up.model.fnode.FNode"]):
        self._preconditions = preconditions


class DurativeAction(Action):
    """Represents a durative action."""

    def __init__(
        self,
        _name: str,
        _parameters: "OrderedDict[str, up.model.types.Type]" = None,
        _env: Environment = None,
        **kwargs: "up.model.types.Type",
    ):
        Action.__init__(self, _name, _parameters, _env, **kwargs)
        self._duration: "up.model.timing.DurationInterval" = (
            up.model.timing.FixedDuration(self._env.expression_manager.Int(0))
        )
        self._conditions: Dict[
            "up.model.timing.TimeInterval", List["up.model.fnode.FNode"]
        ] = {}
        self._effects: Dict[
            "up.model.timing.Timing", List["up.model.effect.Effect"]
        ] = {}
        self._simulated_effects: Dict[
            "up.model.timing.Timing", "up.model.effect.SimulatedEffect"
        ] = {}
        self._fluents_assigned: Dict[
            "up.model.timing.Timing", Set["up.model.FNode"]
        ] = {}
        self._fluents_inc_dec: Dict[
            "up.model.timing.Timing", Set["up.model.FNode"]
        ] = {}

    def __repr__(self) -> str:
        s = []
        s.append(f"durative action {self.name}")
        first = True
        for p in self.parameters:
            if first:
                s.append("(")
                first = False
            else:
                s.append(", ")
            s.append(str(p))
        if not first:
            s.append(")")
        s.append(" {\n")
        s.append(f"    duration = {str(self._duration)}\n")
        s.append("    conditions = [\n")
        for i, cl in self.conditions.items():
            s.append(f"      {str(i)}:\n")
            for c in cl:
                s.append(f"        {str(c)}\n")
        s.append("    ]\n")
        s.append("    effects = [\n")
        for t, el in self.effects.items():
            s.append(f"      {str(t)}:\n")
            for e in el:
                s.append(f"        {str(e)}:\n")
        s.append("    ]\n")
        s.append("    simulated effects = [\n")
        for t, se in self.simulated_effects.items():
            s.append(f"      {str(t)}: {se}\n")
        s.append("    ]\n")
        s.append("  }")
        return "".join(s)

    def __eq__(self, oth: object) -> bool:
        if isinstance(oth, DurativeAction):
            if (
                self._env != oth._env
                or self._name != oth._name
                or self._parameters != oth._parameters
                or self._duration != oth._duration
            ):
                return False
            if len(self._conditions) != len(oth._conditions):
                return False
            for i, cl in self._conditions.items():
                oth_cl = oth._conditions.get(i, None)
                if oth_cl is None:
                    return False
                elif set(cl) != set(oth_cl):
                    return False
            if len(self._effects) != len(oth._effects):
                return False
            for t, el in self._effects.items():
                oth_el = oth._effects.get(t, None)
                if oth_el is None:
                    return False
                elif set(el) != set(oth_el):
                    return False
            for t, se in self._simulated_effects.items():
                oth_se = oth._simulated_effects.get(t, None)
                if oth_se is None:
                    return False
                elif se != oth_se:
                    return False
            return True
        else:
            return False

    def __hash__(self) -> int:
        res = hash(self._name) + hash(self._duration)
        for ap in self._parameters.items():
            res += hash(ap)
        for i, cl in self._conditions.items():
            res += hash(i)
            for c in cl:
                res += hash(c)
        for t, el in self._effects.items():
            res += hash(t)
            for e in el:
                res += hash(e)
        for t, se in self._simulated_effects.items():
            res += hash(t) + hash(se)
        return res

    def clone(self):
        new_params = {
            param_name: param.type for param_name, param in self._parameters.items()
        }
        new_durative_action = DurativeAction(self._name, new_params, self._env)
        new_durative_action._duration = self._duration
        new_durative_action._conditions = {
            t: cl[:] for t, cl in self._conditions.items()
        }
        new_durative_action._effects = {
            t: [e.clone() for e in el] for t, el in self._effects.items()
        }
        new_durative_action._simulated_effects = {
            t: se for t, se in self._simulated_effects.items()
        }
        new_durative_action._fluents_assigned = {
            t: fs.copy() for t, fs in self._fluents_assigned.items()
        }
        new_durative_action._fluents_inc_dec = {
            t: fs.copy() for t, fs in self._fluents_inc_dec.items()
        }
        return new_durative_action

    @property
    def duration(self) -> "up.model.timing.DurationInterval":
        """Returns the `action` `duration interval`."""
        return self._duration

    @property
    def conditions(
        self,
    ) -> Dict["up.model.timing.TimeInterval", List["up.model.fnode.FNode"]]:
        """
        Returns the `action conditions`; a map from `TimeInterval` to a `list` of `Expressions`
        indicating that for this `action` to be applicable, during the whole `TimeInterval`
        set as `key`, all the `expression` in the `mapped list` must evaluate to `True`.
        """
        return self._conditions

    def clear_conditions(self):
        """Removes all `conditions`."""
        self._conditions = {}

    @property
    def effects(self) -> Dict["up.model.timing.Timing", List["up.model.effect.Effect"]]:
        """
        Returns the all the `action's effects`; a map from `Timing` to `list` of `Effects`
        indicating that, when the action is applied, all the `Effects` must be applied at the
        `Timing` set as `key` in the map.
        """
        return self._effects

    def clear_effects(self):
        """Removes all `effects` from the `Action`."""
        self._effects = {}
        self._fluents_assigned = {}
        self._fluents_inc_dec = {}

    @property
    def conditional_effects(
        self,
    ) -> Dict["up.model.timing.Timing", List["up.model.effect.Effect"]]:
        """
        Return the `action` `conditional effects`.

        IMPORTANT NOTE: this property does some computation, so it should be called as
        seldom as possible.
        """
        retval: Dict[up.model.timing.Timing, List[up.model.effect.Effect]] = {}
        for timing, effect_list in self._effects.items():
            cond_effect_list = [e for e in effect_list if e.is_conditional()]
            if len(cond_effect_list) > 0:
                retval[timing] = cond_effect_list
        return retval

    @property
    def unconditional_effects(
        self,
    ) -> Dict["up.model.timing.Timing", List["up.model.effect.Effect"]]:
        """
        Return the `action` `unconditional effects`.

        IMPORTANT NOTE: this property does some computation, so it should be called as
        seldom as possible.
        """
        retval: Dict[up.model.timing.Timing, List[up.model.effect.Effect]] = {}
        for timing, effect_list in self._effects.items():
            uncond_effect_list = [e for e in effect_list if not e.is_conditional()]
            if len(uncond_effect_list) > 0:
                retval[timing] = uncond_effect_list
        return retval

    def is_conditional(self) -> bool:
        """Returns `True` if the `action` has `conditional effects`, `False` otherwise."""
        return any(e.is_conditional() for l in self._effects.values() for e in l)

    def set_duration_constraint(self, duration: "up.model.timing.DurationInterval"):
        """
        Sets the `duration interval` for this `action`.

        :param duration: The new `duration interval` of this `action`.
        """
        lower, upper = duration.lower, duration.upper
        tlower = self._env.type_checker.get_type(lower)
        tupper = self._env.type_checker.get_type(upper)
        assert tlower.is_int_type() or tlower.is_real_type()
        assert tupper.is_int_type() or tupper.is_real_type()
        if (
            lower.is_constant()
            and upper.is_constant()
            and (
                upper.constant_value() < lower.constant_value()
                or (
                    upper.constant_value() == lower.constant_value()
                    and (duration.is_left_open() or duration.is_right_open())
                )
            )
        ):
            raise UPProblemDefinitionError(
                f"{duration} is an empty interval duration of action: {self.name}."
            )
        self._duration = duration

    def set_fixed_duration(self, value: Union["up.model.fnode.FNode", int, Fraction]):
        """
        Sets the `duration interval` for this `action` as the interval `[value, value]`.

        :param value: The `value` set as both edges of this `action's duration`.
        """
        (value_exp,) = self._env.expression_manager.auto_promote(value)
        self.set_duration_constraint(up.model.timing.FixedDuration(value_exp))

    def set_closed_duration_interval(
        self,
        lower: Union["up.model.fnode.FNode", int, Fraction],
        upper: Union["up.model.fnode.FNode", int, Fraction],
    ):
        """
        Sets the `duration interval` for this `action` as the interval `[lower, upper]`.

        :param lower: The value set as the lower edge of this `action's duration`.
        :param upper: The value set as the upper edge of this `action's duration`.
        """
        lower_exp, upper_exp = self._env.expression_manager.auto_promote(lower, upper)
        self.set_duration_constraint(
            up.model.timing.ClosedDurationInterval(lower_exp, upper_exp)
        )

    def set_open_duration_interval(
        self,
        lower: Union["up.model.fnode.FNode", int, Fraction],
        upper: Union["up.model.fnode.FNode", int, Fraction],
    ):
        """
        Sets the `duration interval` for this action as the interval `]lower, upper[`.

        :param lower: The value set as the lower edge of this `action's duration`.
        :param upper: The value set as the upper edge of this `action's duration`.

        Note that `lower` and `upper` are not part of the interval.
        """
        lower_exp, upper_exp = self._env.expression_manager.auto_promote(lower, upper)
        self.set_duration_constraint(
            up.model.timing.OpenDurationInterval(lower_exp, upper_exp)
        )

    def set_left_open_duration_interval(
        self,
        lower: Union["up.model.fnode.FNode", int, Fraction],
        upper: Union["up.model.fnode.FNode", int, Fraction],
    ):
        """
        Sets the `duration interval` for this `action` as the interval `]lower, upper]`.

        :param lower: The value set as the lower edge of this `action's duration`.
        :param upper: The value set as the upper edge of this `action's duration`.

        Note that `lower` is not part of the interval.
        """
        lower_exp, upper_exp = self._env.expression_manager.auto_promote(lower, upper)
        self.set_duration_constraint(
            up.model.timing.LeftOpenDurationInterval(lower_exp, upper_exp)
        )

    def set_right_open_duration_interval(
        self,
        lower: Union["up.model.fnode.FNode", int, Fraction],
        upper: Union["up.model.fnode.FNode", int, Fraction],
    ):
        """
        Sets the `duration interval` for this `action` as the interval `[lower, upper[`.

        :param lower: The value set as the lower edge of this `action's duration`.
        :param upper: The value set as the upper edge of this `action's duration`.

        Note that `upper` is not part of the interval.
        """
        lower_exp, upper_exp = self._env.expression_manager.auto_promote(lower, upper)
        self.set_duration_constraint(
            up.model.timing.RightOpenDurationInterval(lower_exp, upper_exp)
        )

    def add_condition(
        self,
        interval: Union["up.model.timing.Timing", "up.model.timing.TimeInterval"],
        condition: Union[
            "up.model.fnode.FNode",
            "up.model.fluent.Fluent",
            "up.model.parameter.Parameter",
            bool,
        ],
    ):
        """
        Adds the given expression to the `action's conditions`. For this `action` to be applicable
        the given expression must evaluate to `True` during the whole given `interval`.

        :param interval: The `interval` in which the given expression must evaluate to `True` for this
            `action` to be applicable.
        :param condition: The expression that must be `True` in the given `interval` for this
            `action` to be applicable.
        """
        if isinstance(interval, up.model.Timing):
            interval = up.model.TimePointInterval(interval)
        (condition_exp,) = self._env.expression_manager.auto_promote(condition)
        assert self._env.type_checker.get_type(condition_exp).is_bool_type()
        if interval in self._conditions:
            if condition_exp not in self._conditions[interval]:
                self._conditions[interval].append(condition_exp)
        else:
            self._conditions[interval] = [condition_exp]

    def _set_conditions(
        self,
        interval: "up.model.timing.TimeInterval",
        conditions: List["up.model.fnode.FNode"],
    ):
        self._conditions[interval] = conditions

    def add_effect(
        self,
        timing: "up.model.timing.Timing",
        fluent: Union["up.model.fnode.FNode", "up.model.fluent.Fluent"],
        value: "up.model.expression.Expression",
        condition: "up.model.expression.BoolExpression" = True,
    ):
        """
        At the given time, adds the given assignment to the `action's effects`.

        :param timing: The exact time in which the assignment is applied.
        :param fluent: The `fluent` which value is modified by the assignment.
        :param value: The `value` to assign to the given `fluent`.
        :param condition: The `condition` in which this `effect` is applied; the default
            value is `True`.
        """
        (
            fluent_exp,
            value_exp,
            condition_exp,
        ) = self._env.expression_manager.auto_promote(fluent, value, condition)
        assert fluent_exp.is_fluent_exp()
        if not self._env.type_checker.get_type(condition_exp).is_bool_type():
            raise UPTypeError("Effect condition is not a Boolean condition!")
        if not fluent_exp.type.is_compatible(value_exp.type):
            raise UPTypeError("InstantaneousAction effect has not compatible types!")
        self._add_effect_instance(
            timing, up.model.effect.Effect(fluent_exp, value_exp, condition_exp)
        )

    def add_increase_effect(
        self,
        timing: "up.model.timing.Timing",
        fluent: Union["up.model.fnode.FNode", "up.model.fluent.Fluent"],
        value: "up.model.expression.Expression",
        condition: "up.model.expression.BoolExpression" = True,
    ):
        """
        At the given time, adds the given `increment` to the `action's effects`.

        :param timing: The exact time in which the increment is applied.
        :param fluent: The `fluent` which value is incremented by the added `effect`.
        :param value: The given `fluent` is incremented by the given `value`.
        :param condition: The `condition` in which this effect is applied; the default
            value is `True`.
        """
        (
            fluent_exp,
            value_exp,
            condition_exp,
        ) = self._env.expression_manager.auto_promote(fluent, value, condition)
        assert fluent_exp.is_fluent_exp()
        if not condition_exp.type.is_bool_type():
            raise UPTypeError("Effect condition is not a Boolean condition!")
        if not fluent_exp.type.is_compatible(value_exp.type):
            raise UPTypeError("InstantaneousAction effect has not compatible types!")
        if not fluent_exp.type.is_int_type() and not fluent_exp.type.is_real_type():
            raise UPTypeError("Increase effects can be created only on numeric types!")
        self._add_effect_instance(
            timing,
            up.model.effect.Effect(
                fluent_exp,
                value_exp,
                condition_exp,
                kind=up.model.effect.EffectKind.INCREASE,
            ),
        )

    def add_decrease_effect(
        self,
        timing: "up.model.timing.Timing",
        fluent: Union["up.model.fnode.FNode", "up.model.fluent.Fluent"],
        value: "up.model.expression.Expression",
        condition: "up.model.expression.BoolExpression" = True,
    ):
        """
        At the given time, adds the given `decrement` to the `action's effects`.

        :param timing: The exact time in which the `decrement` is applied.
        :param fluent: The `fluent` which value is decremented by the added effect.
        :param value: The given `fluent` is decremented by the given `value`.
        :param condition: The `condition` in which this effect is applied; the default
            value is `True`.
        """
        (
            fluent_exp,
            value_exp,
            condition_exp,
        ) = self._env.expression_manager.auto_promote(fluent, value, condition)
        assert fluent_exp.is_fluent_exp()
        if not condition_exp.type.is_bool_type():
            raise UPTypeError("Effect condition is not a Boolean condition!")
        if not fluent_exp.type.is_compatible(value_exp.type):
            raise UPTypeError("InstantaneousAction effect has not compatible types!")
        if not fluent_exp.type.is_int_type() and not fluent_exp.type.is_real_type():
            raise UPTypeError("Decrease effects can be created only on numeric types!")
        self._add_effect_instance(
            timing,
            up.model.effect.Effect(
                fluent_exp,
                value_exp,
                condition_exp,
                kind=up.model.effect.EffectKind.DECREASE,
            ),
        )

    def _add_effect_instance(
        self, timing: "up.model.timing.Timing", effect: "up.model.effect.Effect"
    ):
        assert (
            self._env == effect.environment
        ), "effect does not have the same environment of the action"
        fluents_assigned = self._fluents_assigned.setdefault(timing, set())
        fluents_inc_dec = self._fluents_inc_dec.setdefault(timing, set())
        simulated_effect = self._simulated_effects.get(timing, None)
        if not effect.is_conditional():
            if effect.is_assignment():
                if (
                    effect.fluent in fluents_assigned
                    or effect.fluent in fluents_inc_dec
                ):
                    raise UPConflictingEffectsException(
                        f"The effect {effect} at timing {timing} is in conflict with the effects already in the action."
                    )
                fluents_assigned.add(effect.fluent)
            elif effect.is_increase() or effect.is_decrease():
                if effect.fluent in fluents_assigned:
                    raise UPConflictingEffectsException(
                        f"The effect {effect} at timing {timing} is in conflict with the effects already in the action."
                    )
                fluents_inc_dec.add(effect.fluent)
            else:
                raise NotImplementedError
        if simulated_effect is not None and effect.fluent in simulated_effect.fluents:
            raise UPConflictingEffectsException(
                f"The effect {effect} is in conflict with the simulated effects already in the action."
            )
        self._effects.setdefault(timing, []).append(effect)

    @property
    def simulated_effects(
        self,
    ) -> Dict["up.model.timing.Timing", "up.model.effect.SimulatedEffect"]:
        """Returns the `action` `simulated effects`."""
        return self._simulated_effects

    def set_simulated_effect(
        self,
        timing: "up.model.timing.Timing",
        simulated_effect: "up.model.effect.SimulatedEffect",
    ):
        """
        Sets the given `simulated effect` at the specified `timing`.

        :param timing: The time in which the `simulated effect` must be applied.
        :param simulated effects: The `simulated effect` that must be applied at the given `timing`.
        """
        for f in simulated_effect.fluents:
            if f in self._fluents_assigned.get(
                timing, set()
            ) or f in self._fluents_inc_dec.get(timing, set()):
                raise UPConflictingEffectsException(
                    f"The simulated effect {simulated_effect} is in conflict with the effects already in the action."
                )
        self._simulated_effects[timing] = simulated_effect<|MERGE_RESOLUTION|>--- conflicted
+++ resolved
@@ -239,19 +239,10 @@
             bool,
         ],
     ):
-<<<<<<< HEAD
         """Adds the given action precondition."""
         precondition_exp, = self._env.expression_manager.auto_promote(precondition)
         if precondition_exp.node_type in up.model.operators.TRAJECTORY_CONSTRAINTS:
             raise UPTypeError(f'Not insert trajectory constraint {precondition_exp} in precondition.')
-=======
-        """
-        Adds the given expression to `action's preconditions`.
-
-        :param precondition: The expression that must be added to the `action's preconditions`.
-        """
-        (precondition_exp,) = self._env.expression_manager.auto_promote(precondition)
->>>>>>> 4f55edac
         assert self._env.type_checker.get_type(precondition_exp).is_bool_type()
         if precondition_exp == self._env.expression_manager.TRUE():
             return
