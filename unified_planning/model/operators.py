--- conflicted
+++ resolved
@@ -44,15 +44,12 @@
     LE = auto()
     LT = auto()
     EQUALS = auto()
-<<<<<<< HEAD
     ALWAYS = auto()
     SOMETIME = auto()
     SOMETIME_BEFORE = auto()
     SOMETIME_AFTER = auto()
     AT_MOST_ONCE = auto()
-=======
     DOT = auto()
->>>>>>> 82a98c39
 
 
 BOOL_OPERATORS = frozenset(
